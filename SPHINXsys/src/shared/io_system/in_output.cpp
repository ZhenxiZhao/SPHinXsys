--- conflicted
+++ resolved
@@ -48,7 +48,6 @@
 
 		if (sph_system.restart_step_ == 0)
 		{
-<<<<<<< HEAD
 			try
 			{	
 				fs::remove_all(restart_folder_);
@@ -60,11 +59,6 @@
 				}
 			}
 			catch (const std::exception &e)
-=======
-			fs::remove_all(restart_folder_);
-			fs::create_directory(restart_folder_);
-			if (delete_output == true)
->>>>>>> 003ade8b
 			{
 				std::cout << "WARNING - In_Output::In_Output: exception was caught: "  <<  e.what() << std::endl;
 				std::cout << "This warning can be ignored for testing." << std::endl;
