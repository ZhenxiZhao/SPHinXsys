--- conflicted
+++ resolved
@@ -60,14 +60,9 @@
 				if (current_variance > 4 * filter_variance)
 				{
 					current_result[snapshot_index][observation_index] = filter_meanvalue;
-<<<<<<< HEAD
 					std::cout << "The current value of " << this->quantity_name_ << "[" << snapshot_index << "][" << observation_index << "] is " 
 							  << current_result[snapshot_index][observation_index]
 						      << ", but the neighbor averaged value is " << filter_meanvalue << ", and the rate is " << current_variance / filter_variance << endl;
-=======
-					std::cout << "The current value of " << this->quantity_name_ << "[" << snapshot_index << "][" << observation_index << "] is " << current_result[snapshot_index][observation_index]
-						<< ", but the neighbor averaged value is " << filter_meanvalue << ", and the rate is " << current_variance / filter_variance << std::endl;
->>>>>>> 2ca51cfb
 				}
 			}
 		}
@@ -100,16 +95,10 @@
 					filter_variance = (filter_variance - current_variance) / (SMIN(snapshot_index + scale, this->snapshot_) - SMAX(snapshot_index - scale, 0));
 					if (current_variance > 4 * filter_variance)
 					{
-<<<<<<< HEAD
 						current_result[snapshot_index][observation_index][i] = filter_meanvalue;
 						std::cout << "The current value of " << this->quantity_name_ << "[" << snapshot_index << "][" << observation_index << "][" << i << "] is " 
 								  << current_result[snapshot_index][observation_index][i]
 								  << ", but the neighbor averaged value is " << filter_meanvalue << ", and the rate is " << current_variance / filter_variance << endl;
-=======
-						current_result[snapshot_index][observation_index][dimension_index] = filter_meanvalue;
-						std::cout << "The current value of " << this->quantity_name_ << "[" << snapshot_index << "][" << observation_index << "][" << dimension_index << "] is " << current_result[snapshot_index][observation_index][dimension_index]
-							<< ", but the neighbor averaged value is " << filter_meanvalue << ", and the rate is " << current_variance / filter_variance << std::endl;
->>>>>>> 2ca51cfb
 					}
 				}
 			}
@@ -145,16 +134,10 @@
 						filter_variance = (filter_variance - current_variance) / (SMIN(snapshot_index + scale, this->snapshot_) - SMAX(snapshot_index - scale, 0));
 						if (current_variance > 4 * filter_variance)
 						{
-<<<<<<< HEAD
 							current_result[snapshot_index][observation_index](i,j) = filter_meanvalue;
 							std::cout << "The current value of " << this->quantity_name_ << "[" << snapshot_index << "][" 
 									  << observation_index << "][" << i << "][" << j << "] is " << current_result[snapshot_index][observation_index](i,j)
 									  << ", but the neighbor averaged value is " << filter_meanvalue << ", and the rate is " << current_variance / filter_variance << endl;
-=======
-							current_result[snapshot_index][observation_index][dimension_index_i][dimension_index_j] = filter_meanvalue;
-							std::cout << "The current value of " << this->quantity_name_ << "[" << snapshot_index << "][" << observation_index << "][" << dimension_index_i << "][" << dimension_index_j << "] is " << current_result[snapshot_index][observation_index][dimension_index_i][dimension_index_j]
-								<< ", but the neighbor averaged value is " << filter_meanvalue << ", and the rate is " << current_variance / filter_variance << std::endl;
->>>>>>> 2ca51cfb
 						}
 					}
 				}
@@ -309,25 +292,15 @@
 			{
 				if ((par_name == "meanvalue") && (ABS(parameter[observation_index][i]) < 0.001) && (ABS(parameter_new[observation_index][i]) < 0.001))
 				{
-<<<<<<< HEAD
 					std::cout << "The old meanvalue is " << parameter[observation_index][i] << ", and the new meanvalue is " << parameter_new[observation_index][i]
 						<< ". So this variable will be ignored due to its tiny effect." << endl;
-=======
-					std::cout << "The old meanvalue is " << parameter[observation_index][dimension_index] << ", and the new meanvalue is " << parameter_new[observation_index][dimension_index]
-						<< ". So this variable will be ignored due to its tiny effect." << std::endl;
->>>>>>> 2ca51cfb
 					continue;
 				}
 				Real relative_value_ = ABS((parameter[observation_index][i] - parameter_new[observation_index][i]) / (parameter_new[observation_index][i] + TinyReal));
 				if (relative_value_ > threshold[i])
 				{
-<<<<<<< HEAD
 					std::cout << par_name << ": " << this->quantity_name_ << "[" << observation_index << "][" << i << "]"
 						<< " is not converged, and difference is " << relative_value_ << endl;
-=======
-					std::cout << par_name << ": " << this->quantity_name_ << "[" << observation_index << "][" << dimension_index << "]"
-						<< " is not converged, and difference is " << relative_value_ << std::endl;
->>>>>>> 2ca51cfb
 					count++;
 				}
 			}
@@ -345,26 +318,16 @@
 				{
 					if ((par_name == "meanvalue") && (ABS(parameter[observation_index](i,j)) < 0.001) && (ABS(parameter_new[observation_index](i,j)) < 0.001) )
 					{
-<<<<<<< HEAD
 						std::cout << "The old meanvalue is " << parameter[observation_index](i,j) << ", and the new meanvalue is " 
 								  << parameter_new[observation_index](i,j) << ". So this variable will be ignored due to its tiny effect." << endl;
-=======
-						std::cout << "The old meanvalue is " << parameter[observation_index][dimension_index_i][dimension_index_j] << ", and the new meanvalue is " << parameter_new[observation_index][dimension_index_i][dimension_index_j] 
-							<< ". So this variable will be ignored due to its tiny effect." << std::endl;
->>>>>>> 2ca51cfb
 						continue;
 					}
 					Real relative_value_ = ABS((parameter[observation_index](i,j) - parameter_new[observation_index](i,j)) / 
 											   (parameter_new[observation_index](i,j) + TinyReal));
 					if (relative_value_ > threshold(i,j))
 					{
-<<<<<<< HEAD
 						std::cout << par_name << ": " << this->quantity_name_ << "[" << observation_index << "][" << i << "][" << j << "]"
 							<< " is not converged, and difference is " << relative_value_ << endl;
-=======
-						std::cout << par_name << ": " << this->quantity_name_ << "[" << observation_index << "][" << dimension_index_i << "][" << dimension_index_j << "]"
-							<< " is not converged, and difference is " << relative_value_ << std::endl;
->>>>>>> 2ca51cfb
 						count++;
 					}
 				}
@@ -418,27 +381,16 @@
 				variance_new_[observation_index][i] = variance_new_[observation_index][i] / (this->snapshot_ - snapshot_for_converged_);
 				if ((ABS(meanvalue[observation_index][i]) < 0.005) && (ABS(local_meanvalue[observation_index][i]) < 0.005))
 				{
-<<<<<<< HEAD
 					std::cout << "The old meanvalue is " << meanvalue[observation_index][i] << ", and the current meanvalue is " 
 							  << local_meanvalue[observation_index][i] << ". So this variable will not be tested due to its tiny effect." << endl;
-=======
-					std::cout << "The old meanvalue is " << meanvalue[observation_index][dimension_index_i] << ", and the current meanvalue is " << local_meanvalue[observation_index][dimension_index_i]
-						<< ". So this variable will not be tested due to its tiny effect." << std::endl;
->>>>>>> 2ca51cfb
 					continue;
 				}
 				Real relative_value_ = ABS((meanvalue[observation_index][i] - local_meanvalue[observation_index][i]) / (meanvalue[observation_index][i] + TinyReal));
 				if (relative_value_ > 0.1 || (variance_new_[observation_index][i] > 1.01 * variance[observation_index][i]))
 				{
-<<<<<<< HEAD
 					std::cout << this->quantity_name_ << "[" << observation_index << "][" << i << "] is beyond the exception !" << endl;
 					std::cout << "The meanvalue is " << meanvalue[observation_index][i] << ", and the current meanvalue is " << local_meanvalue[observation_index][i] << endl;
 					std::cout << "The variance is " << variance[observation_index][i] << ", and the new variance is " << variance_new_[observation_index][i] << endl;
-=======
-					std::cout << this->quantity_name_ << "[" << observation_index << "][" << dimension_index_i << "] is beyond the exception !" << std::endl;
-					std::cout << "The meanvalue is " << meanvalue[observation_index][dimension_index_i] << ", and the current meanvalue is " << local_meanvalue[observation_index][dimension_index_i] << std::endl;
-					std::cout << "The variance is " << variance[observation_index][dimension_index_i] << ", and the new variance is " << variance_new_[observation_index][dimension_index_i] << std::endl;
->>>>>>> 2ca51cfb
 					count++;
 				}
 			}
@@ -465,27 +417,16 @@
 					variance_new_[observation_index](i,j) = variance_new_[observation_index](i,j) / (this->snapshot_ - snapshot_for_converged_);
 					if ((ABS(meanvalue[observation_index](i,j)) < 0.005) && (ABS(local_meanvalue[observation_index](i,j)) < 0.005))
 					{
-<<<<<<< HEAD
 						std::cout << "The old meanvalue is " << meanvalue[observation_index](i,j) << ", and the new meanvalue is " 
 								  << local_meanvalue[observation_index](i,j) << ". So this variable will not be tested due to its tiny effect. " << endl;
-=======
-						std::cout << "The old meanvalue is " << meanvalue[observation_index][dimension_index_i][dimension_index_j] << ", and the new meanvalue is " << local_meanvalue[observation_index][dimension_index_i][dimension_index_j]
-							<< ". So this variable will not be tested due to its tiny effect. " << std::endl;
->>>>>>> 2ca51cfb
 						continue;
 					}
 					Real relative_value_ = ABS((meanvalue_[observation_index](i,j) - local_meanvalue[observation_index](i,j)) / (meanvalue[observation_index](i,j) + TinyReal));
 					if (relative_value_ > 0.1 || variance_new_[observation_index](i,j) > 1.01 * variance[observation_index](i,j))
 					{
-<<<<<<< HEAD
 						std::cout << this->quantity_name_ << "[" << observation_index << "][" << i << "][" << j << "] is beyond the exception !" << endl;
 						std::cout << "The meanvalue is " << meanvalue[observation_index](i,j) << ", and the new meanvalue is " << local_meanvalue[observation_index](i,j) << endl;
 						std::cout << "The variance is " << variance[observation_index](i,j) << ", and the new variance is " << variance_new_[observation_index](i,j) << endl;
-=======
-						std::cout << this->quantity_name_ << "[" << observation_index << "][" << dimension_index_i << "][" << dimension_index_j << "] is beyond the exception !" << std::endl;
-						std::cout << "The meanvalue is " << meanvalue[observation_index][dimension_index_i][dimension_index_j] << ", and the new meanvalue is " << local_meanvalue[observation_index][dimension_index_i][dimension_index_j] << std::endl;
-						std::cout << "The variance is " << variance[observation_index][dimension_index_i][dimension_index_j] << ", and the new variance is " << variance_new_[observation_index][dimension_index_i][dimension_index_j] << std::endl;
->>>>>>> 2ca51cfb
 						count++;
 					}
 				}
