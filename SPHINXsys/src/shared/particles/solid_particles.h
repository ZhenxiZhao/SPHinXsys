/* -------------------------------------------------------------------------*
*								SPHinXsys									*
* --------------------------------------------------------------------------*
* SPHinXsys (pronunciation: s'finksis) is an acronym from Smoothed Particle	*
* Hydrodynamics for industrial compleX systems. It provides C++ APIs for	*
* physical accurate simulation and aims to model coupled industrial dynamic *
* systems including fluid, solid, multi-body dynamics and beyond with SPH	*
* (smoothed particle hydrodynamics), a meshless computational method using	*
* particle discretization.													*
*																			*
* SPHinXsys is partially funded by German Research Foundation				*
* (Deutsche Forschungsgemeinschaft) DFG HU1527/6-1, HU1527/10-1				*
* and HU1527/12-1.															*
*                                                                           *
* Portions copyright (c) 2017-2020 Technical University of Munich and		*
* the authors' affiliations.												*
*                                                                           *
* Licensed under the Apache License, Version 2.0 (the "License"); you may   *
* not use this file except in compliance with the License. You may obtain a *
* copy of the License at http://www.apache.org/licenses/LICENSE-2.0.        *
*                                                                           *
* --------------------------------------------------------------------------*/
/**
 * @file 	solid_particles.h
 * @brief 	This is the derived class of base particles.
 * @author	Xiangyu Hu and Chi Zhang
 */

#ifndef SOLID_PARTICLES_H
#define SOLID_PARTICLES_H

#include "base_particles.h"
#include "base_particles.hpp"

#include "particle_generator_lattice.h"
namespace SPH
{

	//----------------------------------------------------------------------
	//		preclaimed classes
	//----------------------------------------------------------------------
	class Solid;
	class ElasticSolid;
	class PlasticSolid;
<<<<<<< HEAD
=======
	class BodySurface;
>>>>>>> 4b650f61
	template <class MuscleType>
	class ActiveMuscle;

	/**
	 * @class SolidParticles
	 * @brief A group of particles with solid body particle data.
	 */
	class SolidParticles : public BaseParticles
	{
	public:
		SolidParticles(SPHBody &sph_body,
					   SharedPtr<Solid> shared_solid_ptr,
					   SharedPtr<ParticleGenerator> particle_generator_ptr = makeShared<ParticleGeneratorLattice>());
		explicit SolidParticles(SPHBody &sph_body,
								SharedPtr<ParticleGenerator> particle_generator_ptr = makeShared<ParticleGeneratorLattice>())
			: SolidParticles(sph_body, makeShared<Solid>(), particle_generator_ptr){};
		virtual ~SolidParticles(){};

<<<<<<< HEAD
		StdLargeVec<Vecd> pos_0_; /**< initial position */
=======
>>>>>>> 4b650f61
		StdLargeVec<Vecd> n_;	  /**<  current normal direction */
		StdLargeVec<Vecd> n_0_;	  /**<  inital normal direction */
		StdLargeVec<Matd> B_;	  /**<  configuration correction for linear reproducing */
		//----------------------------------------------------------------------
		//		for fluid-structure interaction (FSI)
		//----------------------------------------------------------------------
		StdLargeVec<Vecd> vel_ave_;			 /**<  fluid time-step averaged particle velocity */
		StdLargeVec<Vecd> dvel_dt_ave_;		 /**<  fluid time-step averaged particle acceleration */
		StdLargeVec<Vecd> force_from_fluid_; /**<  forces (including pressure and viscous) from fluid */
		//----------------------------------------------------------------------
		//		for solid-solid contact dynamics
		//----------------------------------------------------------------------
		StdLargeVec<Real> contact_density_; /**< density due to contact of solid-solid. */
		StdLargeVec<Vecd> contact_force_;	/**< contact force from other solid body or bodies */

		void offsetInitialParticlePosition(Vecd offset);
		void initializeNormalDirectionFromBodyShape();
		void initializeNormalDirectionFromShapeAndOp(const std::string &shape_name);
		void ParticleTranslationAndRotation(Transformd &transform);

		/** Normalize a gradient. */
		virtual Vecd normalizeKernelGradient(size_t particle_index_i, Vecd &gradient) override;
		/** Get the kernel gradient in weak form. */
		virtual Vecd getKernelGradient(size_t particle_index_i, size_t particle_index_j, Real dW_ij, Vecd &e_ij) override;

		virtual SolidParticles *ThisObjectPtr() override { return this; };
	};

	/**
	 * @class ElasticSolidParticles
	 * @brief A group of particles with elastic body particle data.
	 */
	class ElasticSolidParticles : public SolidParticles
	{
	protected:
		virtual void writePltFileHeader(std::ofstream &output_file) override;
		virtual void writePltFileParticleData(std::ofstream &output_file, size_t index_i) override;

	public:
		ElasticSolidParticles(SPHBody &sph_body,
							  SharedPtr<ElasticSolid> shared_elastic_solid_ptr,
							  SharedPtr<ParticleGenerator> particle_generator_ptr = makeShared<ParticleGeneratorLattice>());
		virtual ~ElasticSolidParticles(){};

		StdLargeVec<Matd> F_;		   /**<  deformation tensor */
		StdLargeVec<Matd> dF_dt_;	   /**<  deformation tensor change rate */
		StdLargeVec<Matd> stress_PK1_; /**<  first Piola-Kirchhoff stress tensor */

<<<<<<< HEAD
		/**< Computing von_Mises_stress. */
		Real von_Mises_stress(size_t particle_i);
		//TODO: the following reduces should be revised.
		StdLargeVec<Real> getVonMisesStress();
		Real getMaxVonMisesStress();

=======
		// STRAIN
		Matd get_GreenLagrange_strain(size_t particle_i);
		/**< Computing principal strain - returns the principal strains in descending order (starting from the largest) */
		Vecd get_Principal_strains(size_t particle_i);
		/**< Computing von Mises equivalent strain from a static (constant) formulation. */
		Real von_Mises_strain(size_t particle_i);
		/**< Computing von Mises equivalent strain from a static (constant) formulation. */
		Real von_Mises_strain_static(size_t particle_i);
		/**< Computing von Mises equivalent strain from a "dynamic" formulation. This depends on the Poisson's ratio (from commercial FEM software Help). */
		Real von_Mises_strain_dynamic(size_t particle_i, Real poisson);
		/**< Computing von Mises strain for all particles. - "static" or "dynamic"*/
		StdLargeVec<Real> getVonMisesStrainVector(std::string strain_measure = "static", Real poisson = 0.5);
		/**< Computing maximum von Mises strain from all particles. - "static" or "dynamic" */
		Real getVonMisesStrainMax(std::string strain_measure = "static", Real poisson = 0.5);

		// STRESS
		Matd get_Cauchy_stress(size_t particle_i);
		Matd get_PK2_stress(size_t particle_i);
		/**< Computing principal_stresses - returns the principal stresses in descending order (starting from the largest) */
		Vecd get_Principal_stresses(size_t particle_i);
		/**< Computing von_Mises_stress - "Cauchy" or "PK2" decided based on the stress_measure_ */
		Real get_von_Mises_stress(size_t particle_i);
		/**< Computing von Mises stress for all particles. - "Cauchy" or "PK2" decided based on the stress_measure_ */
		StdLargeVec<Real> getVonMisesStressVector();
		/**< Computing maximum von Mises stress from all particles. - "Cauchy" or "PK2" decided based on the stress_measure_ */
		Real getVonMisesStressMax();
>>>>>>> 4b650f61

		/**< Computing displacemnt. */
		Vecd displacement(size_t particle_i);
		StdLargeVec<Vecd> getDisplacement();

		/**< Computing normal vector. */
		Vecd normal (size_t particle_i);
		StdLargeVec<Vecd> getNormal();

<<<<<<< HEAD
		/**< Computing von Mises equivalent stress. */
		Real von_Mises_strain (size_t particle_i);
		StdLargeVec<Real> getVonMisesStrain();
		Real getMaxVonMisesStrain();

		virtual void writeParticlesToVtuFile(std::ostream &output_file) override;
		/** Write only surface particle data in Vtu format for Paraview. */
		virtual void writeSurfaceParticlesToVtuFile(std::ofstream& output_file, BodySurface& surface_particles) override;
		virtual void writeParticlesToVtpFile(std::ofstream &output_file) override;
		virtual ElasticSolidParticles *ThisObjectPtr() override { return this; };
=======
		virtual void writeParticlesToVtuFile(std::ostream &output_file) override;
		/** Write only surface particle data in VTU format for Paraview. */
		virtual void writeSurfaceParticlesToVtuFile(std::ostream& output_file, BodySurface& surface_particles);
		virtual void writeParticlesToVtpFile(std::ostream &output_file);
		virtual ElasticSolidParticles* ThisObjectPtr() override {return this;};
		
		/** relevant stress measure */
		std::string stress_measure_;
>>>>>>> 4b650f61
	};

	/**
	 * @class ActiveMuscleParticles
	 * @brief A group of particles with active muscle particle data.
	 */
	class ActiveMuscleParticles : public ElasticSolidParticles
	{
	public:
		StdLargeVec<Real> active_contraction_stress_;			 /**<  active contraction stress */
		StdLargeVec<Matd> active_stress_; /**<  active stress */ //seems to be moved to method class

		template <class MuscleType>
		ActiveMuscleParticles(SPHBody &sph_body,
							  SharedPtr<ActiveMuscle<MuscleType>> shared_active_muscle_ptr,
							  SharedPtr<ParticleGenerator> particle_generator_ptr = makeShared<ParticleGeneratorLattice>())
			: ElasticSolidParticles(sph_body, shared_active_muscle_ptr, particle_generator_ptr)
		{
			shared_active_muscle_ptr->assignActiveMuscleParticles(this);
			initializeActiveMuscleParticleData();
		};
		virtual ~ActiveMuscleParticles(){};

		virtual ActiveMuscleParticles *ThisObjectPtr() override { return this; };

	private:
		void initializeActiveMuscleParticleData();
	};

	/**
	 * @class ShellParticles
	 * @brief A group of particles with shell particle data.
	 */
	class ShellParticles : public ElasticSolidParticles
	{
	public:
		ShellParticles(SPHBody &sph_body,
					   SharedPtr<ElasticSolid> shared_elastic_solid_ptr,
					   SharedPtr<ParticleGenerator> particle_generator_ptr, Real thickness);
		virtual ~ShellParticles(){};

		StdLargeVec<Matd> transformation_matrix_; /**< initial transformation matrix from global to local coordinates */
		StdLargeVec<Real> shell_thickness_;		  /**< shell thickness */
		//----------------------------------------------------------------------
		//	extra generalized coordinates in global coordinate
		//----------------------------------------------------------------------
		StdLargeVec<Vecd> pseudo_n_;	  /**< current pseudo-normal vector */
		StdLargeVec<Vecd> dpseudo_n_dt_;  /**< pseudo-normal vector change rate */
		StdLargeVec<Vecd> dpseudo_n_d2t_; /**< pseudo-normal vector second order time derivation */
		//----------------------------------------------------------------------
		//	extra generalized coordinate and velocity in local coordinate
		//----------------------------------------------------------------------
		StdLargeVec<Vecd> rotation_;		/**< rotation angle of the initial normal respective to each axis */
		StdLargeVec<Vecd> angular_vel_;		/**< angular velocity respective to each axis */
		StdLargeVec<Vecd> dangular_vel_dt_; /**< angular accelration of respective to each axis*/
		//----------------------------------------------------------------------
		//	extra deformation and deformation rate in local coordinate
		//----------------------------------------------------------------------
		StdLargeVec<Matd> F_bending_;	  /**< bending deformation gradient	*/
		StdLargeVec<Matd> dF_bending_dt_; /**< bending deformation gradient change rate	*/
		//----------------------------------------------------------------------
		//	extra stress for pair interaction in global coordinate
		//----------------------------------------------------------------------
		StdLargeVec<Vecd> global_shear_stress_; /**< global shear stress */
		StdLargeVec<Matd> global_stress_;		/**<  global stress for pair interaction */
		StdLargeVec<Matd> global_moment_;		/**<  global bending moment for pair interaction */

		virtual ShellParticles *ThisObjectPtr() override { return this; };
	};
}
#endif //SOLID_PARTICLES_H<|MERGE_RESOLUTION|>--- conflicted
+++ resolved
@@ -42,10 +42,7 @@
 	class Solid;
 	class ElasticSolid;
 	class PlasticSolid;
-<<<<<<< HEAD
-=======
 	class BodySurface;
->>>>>>> 4b650f61
 	template <class MuscleType>
 	class ActiveMuscle;
 
@@ -64,10 +61,6 @@
 			: SolidParticles(sph_body, makeShared<Solid>(), particle_generator_ptr){};
 		virtual ~SolidParticles(){};
 
-<<<<<<< HEAD
-		StdLargeVec<Vecd> pos_0_; /**< initial position */
-=======
->>>>>>> 4b650f61
 		StdLargeVec<Vecd> n_;	  /**<  current normal direction */
 		StdLargeVec<Vecd> n_0_;	  /**<  inital normal direction */
 		StdLargeVec<Matd> B_;	  /**<  configuration correction for linear reproducing */
@@ -116,14 +109,6 @@
 		StdLargeVec<Matd> dF_dt_;	   /**<  deformation tensor change rate */
 		StdLargeVec<Matd> stress_PK1_; /**<  first Piola-Kirchhoff stress tensor */
 
-<<<<<<< HEAD
-		/**< Computing von_Mises_stress. */
-		Real von_Mises_stress(size_t particle_i);
-		//TODO: the following reduces should be revised.
-		StdLargeVec<Real> getVonMisesStress();
-		Real getMaxVonMisesStress();
-
-=======
 		// STRAIN
 		Matd get_GreenLagrange_strain(size_t particle_i);
 		/**< Computing principal strain - returns the principal strains in descending order (starting from the largest) */
@@ -150,7 +135,6 @@
 		StdLargeVec<Real> getVonMisesStressVector();
 		/**< Computing maximum von Mises stress from all particles. - "Cauchy" or "PK2" decided based on the stress_measure_ */
 		Real getVonMisesStressMax();
->>>>>>> 4b650f61
 
 		/**< Computing displacemnt. */
 		Vecd displacement(size_t particle_i);
@@ -160,18 +144,6 @@
 		Vecd normal (size_t particle_i);
 		StdLargeVec<Vecd> getNormal();
 
-<<<<<<< HEAD
-		/**< Computing von Mises equivalent stress. */
-		Real von_Mises_strain (size_t particle_i);
-		StdLargeVec<Real> getVonMisesStrain();
-		Real getMaxVonMisesStrain();
-
-		virtual void writeParticlesToVtuFile(std::ostream &output_file) override;
-		/** Write only surface particle data in Vtu format for Paraview. */
-		virtual void writeSurfaceParticlesToVtuFile(std::ofstream& output_file, BodySurface& surface_particles) override;
-		virtual void writeParticlesToVtpFile(std::ofstream &output_file) override;
-		virtual ElasticSolidParticles *ThisObjectPtr() override { return this; };
-=======
 		virtual void writeParticlesToVtuFile(std::ostream &output_file) override;
 		/** Write only surface particle data in VTU format for Paraview. */
 		virtual void writeSurfaceParticlesToVtuFile(std::ostream& output_file, BodySurface& surface_particles);
@@ -180,7 +152,6 @@
 		
 		/** relevant stress measure */
 		std::string stress_measure_;
->>>>>>> 4b650f61
 	};
 
 	/**
