/* -------------------------------------------------------------------------*
 *								SPHinXsys									*
 * -------------------------------------------------------------------------*
 * SPHinXsys (pronunciation: s'finksis) is an acronym from Smoothed Particle*
 * Hydrodynamics for industrial compleX systems. It provides C++ APIs for	*
 * physical accurate simulation and aims to model coupled industrial dynamic*
 * systems including fluid, solid, multi-body dynamics and beyond with SPH	*
 * (smoothed particle hydrodynamics), a meshless computational method using	*
 * particle discretization.													*
 *																			*
 * SPHinXsys is partially funded by German Research Foundation				*
 * (Deutsche Forschungsgemeinschaft) DFG HU1527/6-1, HU1527/10-1,			*
 *  HU1527/12-1 and HU1527/12-4													*
 *                                                                          *
 * Portions copyright (c) 2017-2022 Technical University of Munich and		*
 * the authors' affiliations.												*
 *                                                                          *
 * Licensed under the Apache License, Version 2.0 (the "License"); you may  *
 * not use this file except in compliance with the License. You may obtain a*
 * copy of the License at http://www.apache.org/licenses/LICENSE-2.0.       *
 *                                                                          *
 * ------------------------------------------------------------------------*/
/**
 * @file 	image_mesh_shape.h
 * @brief 	Image process for geometry representation. 
 * @author	Yijin Mao
 */

#ifndef IMAGE_MHD_HPP
#define IMAGE_MHD_HPP

#ifndef __EMSCRIPTEN__

#include "image_mhd.h"
#include "boost/algorithm/string.hpp"

namespace SPH {

	template<typename T, int nDims>
	ImageMHD<T, nDims>::ImageMHD(std::string full_path_to_file):
		objectType_("Image"),
		ndims_(nDims),
		binaryData_(true),
		binaryDataByteOrderMSB_(false),
		compressedData_(false),
		transformMatrix_(Matd::Identity()),
		offset_(Vecd::Zero()),
		centerOfRotation_(Vecd::Zero()),
		elementSpacing_(Vecd::Ones()),
		dimSize_(Arrayi::Ones()),
		width_(dimSize_[0]),
		height_(dimSize_[1]),
		depth_(dimSize_[2]),
		size_(dimSize_[0] * dimSize_[1] * dimSize_[2]),
		anatomicalOrientation_("???"),
		elementType_(MET_FLOAT),
		elementDataFile_(""),
		min_value_(Infinity),
		max_value_(-Infinity),
		data_(nullptr)
	{
		//- read mhd file
		std::ifstream dataFile(full_path_to_file, std::ifstream::in);
		std::string file_path_to_raw_file;
		if (dataFile.is_open())
		{
			std::string line;
			std::vector<std::string> values;
			while (std::getline(dataFile, line))
			{
				std::stringstream ss(line);
				std::vector<std::string> elements;
				split(line, '=', elements);
				if (elements.size() == 2)
				{
					boost::trim(elements[0]);
					boost::trim(elements[1]);
					if (elements[0].compare("TransformMatrix") == 0)
					{
						std::vector<std::string> values;
						split(elements[1], ' ', values);
						transformMatrix_(0,0) = std::stof(values[0]);
						transformMatrix_(0,1) = std::stof(values[1]);
						transformMatrix_(0,2) = std::stof(values[2]);
						transformMatrix_(1,0) = std::stof(values[3]);
						transformMatrix_(1,1) = std::stof(values[4]);
						transformMatrix_(1,2) = std::stof(values[5]);
						transformMatrix_(2,0) = std::stof(values[6]);
						transformMatrix_(2,1) = std::stof(values[7]);
						transformMatrix_(2,2) = std::stof(values[8]);
					}
					else if (elements[0].compare("Offset") == 0)
					{
						std::vector<std::string> values;
						split(elements[1], ' ', values);
						offset_[0] = std::stof(values[0]);
						offset_[1] = std::stof(values[1]);
						offset_[2] = std::stof(values[2]);
					}
					else if (elements[0].compare("ElementSpacing") == 0)
					{
						std::vector<std::string> values;
						split(elements[1], ' ', values);
						elementSpacing_[0] = std::stof(values[0]);
						elementSpacing_[1] = std::stof(values[1]);
						elementSpacing_[2] = std::stof(values[2]);
					}
					else if (elements[0].compare("DimSize") == 0)
					{
						std::vector<std::string> values;
						split(elements[1], ' ', values);
						dimSize_[0] = std::stoi(values[0]);
						dimSize_[1] = std::stoi(values[1]);
						dimSize_[2] = std::stoi(values[2]);
						width_ = dimSize_[0];
						height_ = dimSize_[1];
						depth_ = dimSize_[2];
						size_ = width_ * height_*depth_;
						if(data_ == nullptr)
							data_ = new T[dimSize_[0] * dimSize_[1] * dimSize_[2]];
					}
					else if (elements[0].compare("ElementDataFile") == 0)
					{
						full_path_to_file = full_path_to_file.substr(0, full_path_to_file.find_last_of("\\/"));
						file_path_to_raw_file = full_path_to_file + '/' + elements[1];
					}
				}
			}
		}

		dataFile.close();
		std::cout << "dimensions: " << dimSize_ << std::endl;
		std::cout << "spacing: " << elementSpacing_ << std::endl;
		std::cout << "offset: " << offset_ << std::endl;
		std::cout << "transformMatrix: " << transformMatrix_ << std::endl;

		//- read raw file
		std::ifstream dataFileRaw(file_path_to_raw_file, std::ios::in | std::ios::binary);

		if (dataFileRaw.is_open())
		{
			dataFileRaw.read((char*)data_, sizeof(T)*size_);
			T distance = 0;
			for(int index = 0; index<size_; index++)
			{
				distance = data_[index];
				data_[index] = distance;
				//std::cout <<index <<" "<< distance << '\n';
				if (distance < min_value_) min_value_ = distance;
				if (distance > max_value_) max_value_ = distance;
			}
		}
		dataFileRaw.close();

		//write(std::string("sphere-binary"),ASCII);
	}
	template<typename T, int nDims>
	ImageMHD<T, nDims>::ImageMHD(Real radius, Array3i NxNyNz, Vec3d spacings):
		objectType_("Image"),
		ndims_(nDims),
		binaryData_(true),
		binaryDataByteOrderMSB_(false),
		compressedData_(false),
		transformMatrix_(Matd::Identity()),
		offset_(Vecd(-0.5*NxNyNz[0]*spacings[0], -0.5*NxNyNz[1] * spacings[1], -0.5*NxNyNz[2] * spacings[2])),
		centerOfRotation_(Vecd::Zero()),
		elementSpacing_(spacings),
		dimSize_(NxNyNz),
		width_(dimSize_[0]),
		height_(dimSize_[1]),
		depth_(dimSize_[2]),
		size_(width_*height_*depth_),
		anatomicalOrientation_("???"),
		elementType_(MET_FLOAT),
		elementDataFile_(""),
		min_value_(Infinity),
		max_value_(-Infinity),
		data_(nullptr)
	{
		if(data_ == nullptr) 
			data_ = new float[size_];

		Vecd center(0.5*width_, 0.5*height_, 0.5*depth_);

		for (int z = 0; z < depth_; z++)
		{
			for (int y = 0; y < height_; y++)
			{
				for (int x = 0; x < width_; x++)
				{
					int index = z * width_*height_ + y * width_ + x;
					double distance = (Vecd(x, y, z) - center).norm() - radius;
					if (distance < min_value_) min_value_ = distance;
					if (distance > max_value_) max_value_ = distance;
					data_[index] = float(distance);
				}
			}
		}
		write(std::string("sphere"), BINARY);
	}

	template<typename T, int nDims>
	ImageMHD<T, nDims>::~ImageMHD()
	{
		if (data_)
		{
			delete data_;
			data_ = nullptr;
		}
	}

	//=================================================================================================//
	template<typename T, int nDims>
	std::vector<int> ImageMHD<T, nDims>::findNeighbors(const Vec3d& probe_point, Array3i& this_cell)
	{
		std::vector<int> neighbors;

		Vec3d image_coord = transformMatrix_.inverse()*(probe_point - offset_);
		// std::cout <<"findNeighbor of " << probe_point << " ........... " << image_coord << std::endl;

		int z = int(floor(image_coord[2]));
		int y = int(floor(image_coord[1]));
		int x = int(floor(image_coord[0]));

		//- cannot count cells in buffer zone
		if (x < 0 || x > width_ - 1 || y < 0 || y > height_ - 1 || z < 0 || z > depth_ - 1) return neighbors;

		for (int k = z - 1; k < z + 2; k = k + 2)
		{
			for (int j = y - 1; j < y + 2; j = j + 2)
			{
				for (int i = x - 1; i < x + 2; i = i + 2)
				{
					if (i<0 || i >width_ - 1 || j <0 || j >height_ - 1 || k<0 || k >depth_)
						continue;
					int index = z * width_*height_ + y * width_ + x;
					neighbors.push_back(index);
				}
			}

		}

		return neighbors;

	}
	//=================================================================================================//
	template<typename T, int nDims>
	Vec3d ImageMHD<T, nDims>::computeGradientAtCell(int i)
	{
		//- translate 1D index to 3D index
		int width = width_;
		int height = height_;
		int depth = depth_;
		int sliceSize = width * height;
		int z = i / sliceSize;
		int y = (i%sliceSize) / width;
		int x = (i%sliceSize) % width;

		double gradx = 0.0; double grady = 0.0; double gradz = 0.0;
		//- cds (if inner cell)
		//- otherwise back/forward scheme
		if (x == 0)
		{
			int indexHigh = z * sliceSize + y * width + (x + 1);
			gradx = (getValueAtCell(indexHigh) - getValueAtCell(i));
		}
		else if (x == width - 1)
		{
			int indexLow = z * sliceSize + y * width + (x - 1);
			gradx = -(getValueAtCell(indexLow) - getValueAtCell(i));
		}
		else if (x > 0 && x < width_ - 1)
		{
			int indexHigh = z * sliceSize + y * width + (x + 1);
			int indexLow = z * sliceSize + y * width + (x - 1);
			gradx = (getValueAtCell(indexHigh) - getValueAtCell(indexLow)) / 2.0;
		}

		if (y == 0)
		{
			int indexHigh = z * sliceSize + (y + 1)*width + x;
			grady = (getValueAtCell(indexHigh) - getValueAtCell(i));
		}
		else if (y == height - 1)
		{
			int indexLow = z * sliceSize + (y - 1)*width + x;
			grady = -(getValueAtCell(indexLow) - getValueAtCell(i));
		}
		else if (y > 0 && y < height_ - 1)
		{
			int indexHigh = z * sliceSize + (y + 1)*width + x;
			int indexLow = z * sliceSize + (y - 1)*width + x;
			grady = (getValueAtCell(indexHigh) - getValueAtCell(indexLow)) / 2.0;
		}

		if (z == 0)
		{
			int indexHigh = (z + 1)*sliceSize + y * width + x;
			gradz = (getValueAtCell(indexHigh) - getValueAtCell(i));
		}
		else if (z == depth - 1)
		{
			int indexLow = (z - 1)*sliceSize + y * width + x;
			gradz = -(getValueAtCell(indexLow) - getValueAtCell(i));
		}
		else if (z > 0 && z < depth_ - 1)
		{
			int indexHigh = (z + 1)*sliceSize + y * width + x;
			int indexLow = (z - 1)*sliceSize + y * width + x;
			gradz = (getValueAtCell(indexHigh) - getValueAtCell(indexLow)) / 2.0;
		}
		gradx = gradx / elementSpacing_[0];
		grady = grady / elementSpacing_[1];
		gradz = gradz / elementSpacing_[2];
		return Vec3d(gradx, grady, gradz);

	}
	//=================================================================================================//
	template<typename T, int nDims>
	Vec3d ImageMHD<T, nDims>::computeNormalAtCell(int i)
	{
		Vec3d grad_phi = computeGradientAtCell(i);
		Vec3d n = grad_phi.normalized();
		return n;
	}

	template<typename T, int nDims>
	T ImageMHD<T, nDims>::getValueAtCell(int i)
	{
		if (i < 0 || i > size_)
		{
			return float(max_value_);
		}
		else
		{
			return data_[i];
		}

	}
	//=================================================================================================//
	template<typename T, int nDims>
	Vec3d ImageMHD<T, nDims>::convertToPhysicalSpace(Vec3d p)
	{
		Vec3d position = transformMatrix_ * p + offset_;
		for (int i = 0; i < position.size(); i++)
		{
			position[i] = position[i] * elementSpacing_[i];
		}
		return position;

	}
	//=================================================================================================//
	template<typename T, int nDims>
	void ImageMHD<T, nDims>::split(const std::string &s, char delim, \
		std::vector<std::string> &elems)
	{
		std::stringstream ss(s);
		std::string item;
		while (std::getline(ss, item, delim)) {
			if (item.length() > 0) elems.push_back(item);
		}
	}
	//=================================================================================================//
	template<typename T, int nDims>
	Vec3d ImageMHD<T, nDims>::findClosestPoint(const Vec3d& probe_point)
	{
<<<<<<< HEAD
		Vec3i this_cell = Vec3i::Zero();
=======
		Array3i this_cell = Array3i::Zero();
>>>>>>> 19942110
		std::vector<int> neighbors = findNeighbors(probe_point, this_cell);
		Vec3d n_sum = Vecd::Zero();
		double weight_sum = 0.0;
		double d_sum = 0.0;
		for (const int& i : neighbors)
		{
			// checkIndexBound(i);
			Vec3d nCj = computeNormalAtCell(i);
			double dCj = float(getValueAtCell(i));
			double weight_Cj = 1.0 / (fabs(dCj) + Eps);
			n_sum = n_sum + weight_Cj * nCj;
			weight_sum = weight_sum + weight_Cj;
			d_sum = d_sum + dCj;
		}
		Vec3d n = n_sum / (weight_sum + Eps);
		double d = d_sum / (weight_sum + Eps);

		Vec3d p_image = Vec3d(this_cell[0], this_cell[1], this_cell[2]) + n.normalized() * d;
		Vec3d p = convertToPhysicalSpace(p_image);
		return p;

	}

	template<typename T, int nDims>
	BoundingBox ImageMHD<T, nDims>::findBounds()
	{
		//initial reference values
		Vec3d lower_bound = Infinity * Vec3d::Ones();
		Vec3d upper_bound = - Infinity * Vec3d::Ones();

		for (int z = 0; z < depth_ + 1; z++)
		{
			for (int y = 0; y < height_ + 1; y++)
			{
				for (int x = 0; x < width_ + 1; x++)
				{
					Vec3d p_image = Vec3d(x, y, z);
					Vec3d vertex_position = convertToPhysicalSpace(p_image);
					for (int j = 0; j != 3; ++j) {
						lower_bound[j] = SMIN(lower_bound[j], vertex_position[j]);
						upper_bound[j] = SMAX(upper_bound[j], vertex_position[j]);
					}
				}
			}
		}
		return BoundingBox(lower_bound, upper_bound);
	}

	template<typename T, int nDims>
	Real ImageMHD<T, nDims>::findValueAtPoint(const Vec3d& probe_point)
	{
		Array3i this_cell;
		std::vector<int> neighbors = findNeighbors(probe_point, this_cell);
		double weight_sum = 0.0;
		double d_sum = 0.0;
		if (neighbors.size() > 0)
		{
			for (const int& i : neighbors)
			{
				// checkIndexBound(i);
				double dCj = float(getValueAtCell(i));
				double weight_Cj = 1.0 / (fabs(dCj) + Eps);
				weight_sum = weight_sum + weight_Cj;
				d_sum = d_sum + dCj;
			}
			return d_sum / (weight_sum + Eps);
		}
		else
		{
			return max_value_;
		}

	}
	//=================================================================================================//
	template<typename T, int nDims>
	Vec3d ImageMHD<T, nDims>::findNormalAtPoint(const Vec3d & probe_point)
	{
<<<<<<< HEAD
		Vec3i this_cell = Vec3i::Zero();
=======
		Array3i this_cell = Array3i::Zero();
>>>>>>> 19942110
		std::vector<int> neighbors = findNeighbors(probe_point, this_cell);
		Vec3d n_sum = Vecd::Zero();
		double weight_sum = 0.0;
		double d_sum = 0.0;
		if (neighbors.size() > 0)
		{
			for (const int& i : neighbors)
			{
				// checkIndexBound(i);
				Vec3d nCj = computeNormalAtCell(i);
				double dCj = float(getValueAtCell(i));
				double weight_Cj = 1.0 / (fabs(dCj) + Eps);
				n_sum = n_sum + weight_Cj * nCj;
				weight_sum = weight_sum + weight_Cj;
				d_sum = d_sum + dCj;
			}
			Vec3d n = n_sum / (weight_sum + Eps);
			return n.normalized();
		}
		else
		{
			return Vec3d::Ones();
		}
	}

	//=================================================================================================//
	template<typename T, int nDims>
	void ImageMHD<T, nDims>::write(std::string filename, Output_Mode mode)
	{
		std::ofstream output_file(filename+".mhd", std::ofstream::out);
		output_file << "ObjectType = " << objectType_ << "\n";
		output_file << "NDims = " << ndims_ << "\n";
		if (mode == BINARY)
			output_file << "BinaryData = True" << "\n";
		else
			output_file << "BinaryData = False" << "\n";
		output_file << "BinaryDataByteOrderMSB = " << binaryDataByteOrderMSB_ << "\n";
		output_file << "CompressedData = " << compressedData_ << "\n";
		output_file << "TransformMatrix = "
			<< transformMatrix_(0, 0) << " " << transformMatrix_(0, 1) << " " << transformMatrix_(0, 2) << " "
			<< transformMatrix_(1, 0) << " " << transformMatrix_(1, 1) << " " << transformMatrix_(1, 2) << " "
			<< transformMatrix_(2, 0) << " " << transformMatrix_(2, 1) << " " << transformMatrix_(2, 2) << "\n";
		output_file << "Offset = "
			<< offset_[0] << " " << offset_[1] << " " << offset_[2] << "\n";
		output_file << "CenterOfRotation = "
			<< centerOfRotation_[0] << " " << centerOfRotation_[1] << " " << centerOfRotation_[2] << "\n";
		output_file << "ElementSpacing = "
			<< elementSpacing_[0] << " " << elementSpacing_[1] << " " << elementSpacing_[2] << "\n";
		output_file << "DimSize = "
			<< dimSize_[0] << " " << dimSize_[1] << " " << dimSize_[2] << "\n";
		output_file << "AnatomicalOrientation = " << anatomicalOrientation_ << "\n";
		if (elementType_ == MET_FLOAT)
			output_file << "ElementType = MET_FLOAT" << "\n";
		else if (elementType_ == MET_UCHAR)
			output_file << "ElementType = MET_UCHAR" << "\n";
		if (elementType_ == MET_LONG)
			output_file << "ElementType = MET_LONG" << "\n";
		output_file << "ElementDataFile = "<< filename+".raw" << "\n";

		output_file.close();
		
		if (mode == BINARY)
		{
			std::ofstream output_file_raw(filename + ".raw", std::ios::binary | std::ios::out);
			output_file_raw.write((const char*)data_, sizeof(T)*size_);
			output_file_raw.close();
		}
		else
		{
			std::ofstream output_file_raw(filename + ".raw");
			for (int index = 0; index < size_; index++)
			{
				output_file_raw << data_[index] << std::endl;
			}
			output_file_raw.close();
		}

		
	}
}
#endif //__EMSCRIPTEN__

#endif //IMAGE_MHD_HPP<|MERGE_RESOLUTION|>--- conflicted
+++ resolved
@@ -364,11 +364,7 @@
 	template<typename T, int nDims>
 	Vec3d ImageMHD<T, nDims>::findClosestPoint(const Vec3d& probe_point)
 	{
-<<<<<<< HEAD
-		Vec3i this_cell = Vec3i::Zero();
-=======
 		Array3i this_cell = Array3i::Zero();
->>>>>>> 19942110
 		std::vector<int> neighbors = findNeighbors(probe_point, this_cell);
 		Vec3d n_sum = Vecd::Zero();
 		double weight_sum = 0.0;
@@ -446,11 +442,7 @@
 	template<typename T, int nDims>
 	Vec3d ImageMHD<T, nDims>::findNormalAtPoint(const Vec3d & probe_point)
 	{
-<<<<<<< HEAD
-		Vec3i this_cell = Vec3i::Zero();
-=======
 		Array3i this_cell = Array3i::Zero();
->>>>>>> 19942110
 		std::vector<int> neighbors = findNeighbors(probe_point, this_cell);
 		Vec3d n_sum = Vecd::Zero();
 		double weight_sum = 0.0;
