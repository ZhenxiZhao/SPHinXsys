/* -----------------------------------------------------------------------------*
 *                               SPHinXsys                                      *
 * -----------------------------------------------------------------------------*
 * SPHinXsys (pronunciation: s'finksis) is an acronym from Smoothed Particle    *
 * Hydrodynamics for industrial compleX systems. It provides C++ APIs for       *
 * physical accurate simulation and aims to model coupled industrial dynamic    *
 * systems including fluid, solid, multi-body dynamics and beyond with SPH      *
 * (smoothed particle hydrodynamics), a meshless computational method using     *
 * particle discretization.                                                     *
 *                                                                              *
 * SPHinXsys is partially funded by German Research Foundation                  *
 * (Deutsche Forschungsgemeinschaft) DFG HU1527/6-1, HU1527/10-1,               *
 * HU1527/12-1 and HU1527/12-4.                                                 *
 *                                                                              *
 * Portions copyright (c) 2017-2022 Technical University of Munich and          *
 * the authors' affiliations.                                                   *
 *                                                                              *
 * Licensed under the Apache License, Version 2.0 (the "License"); you may      *
 * not use this file except in compliance with the License. You may obtain a    *
 * copy of the License at http://www.apache.org/licenses/LICENSE-2.0.           *
 *                                                                              *
 * -----------------------------------------------------------------------------*/
/**
 * @file 	base_body.h
 * @brief 	These are the base classes of SPH bodies. The RealBody is for
 *			that with cell linked list and the SPHBody does not.
 * 			Before the definition of the SPH bodies, the shapes with complex
 *			geometries, i.e. those are produced by advanced binary operations,
 * 			such as intersection, should be produced first.
 * 			Then, all shapes used in body definition should be either contain
 * 			or not contain each other. Partial overlap between them are not permitted.
 * @author	Luhui Han, Chi ZHang and Xiangyu Hu
 */

#ifndef BASE_BODY_H
#define BASE_BODY_H

#include "base_data_package.h"
#include "sph_data_containers.h"
#include "adaptation.h"
#include "cell_linked_list.h"
#include "particle_sorting.h"
#include "all_geometries.h"
#include "base_material.h"
#include "base_particles.h"

#include <string>

namespace SPH
{
	class SPHSystem;
	class SPHBodyRelation;
	class BodySurface;

	/**
	 * @class SPHBody
	 * @brief SPHBody is a base body with basic data and functions.
	 *		  Its derived class can be a real fluid body, a real deformable solid body,
	 *        a static or moving solid body or a fictitious body.
	 * 		  Note that only real bodies have cell linked list.
	 */
	class SPHBody
	{
	private:
		UniquePtrKeeper<BaseMaterial> base_material_ptr_keeper_;
		UniquePtrKeeper<BaseParticles> base_particles_ptr_keeper_;
		SharedPtrKeeper<Shape> shape_ptr_keeper_;

	protected:
		UniquePtrKeeper<SPHAdaptation> sph_adaptation_ptr_keeper_;

	protected:
		SPHSystem &sph_system_;
		bool newly_updated_; /**< whether this body is in a newly updated state */

	public:
		Shape *body_shape_;						   /**< volumetric geometry enclosing the body */
		SPHAdaptation *sph_adaptation_;			   /**< numerical adaptation policy */
		BaseMaterial *base_material_;			   /**< base material for dynamic cast in DataDelegate */
		BaseParticles *base_particles_;			   /**< Base particles for dynamic cast DataDelegate  */
		StdVec<SPHBodyRelation *> body_relations_; /**< all contact relations centered from this body **/

		explicit SPHBody(SPHSystem &sph_system, SharedPtr<Shape> shape_ptr);
		virtual ~SPHBody(){};

<<<<<<< HEAD
		std::string getBodyName();
		void setBodyName(std::string new_name) { body_name_ = new_name; };
=======
		std::string getName() { return body_shape_->getName(); };
>>>>>>> 003ade8b
		SPHSystem &getSPHSystem();
		SPHBody &getSPHBody() { return *this; };
		size_t &LoopRange() { return base_particles_->total_real_particles_; };
		size_t SizeOfLoopRange() { return base_particles_->total_real_particles_; };
		Real getSPHBodyResolutionRef() { return sph_adaptation_->ReferenceSpacing(); };
		void setNewlyUpdated() { newly_updated_ = true; };
		void setNotNewlyUpdated() { newly_updated_ = false; };
		bool checkNewlyUpdated() { return newly_updated_; };
		BoundingBox getBodyShapeBounds();
		BoundingBox getSPHSystemBounds();
		//----------------------------------------------------------------------
		//		Object factory template functions
		//----------------------------------------------------------------------
		virtual void defineAdaptationRatios(Real h_spacing_ratio, Real new_system_refinement_ratio = 1.0);

		template <typename... ConstructorArgs>
		LevelSetShape *defineComponentLevelSetShape(const std::string &shape_name, ConstructorArgs &&...args)
		{
			ComplexShape *complex_shape = DynamicCast<ComplexShape>(this, body_shape_);
			return complex_shape->defineLevelSetShape(*this, shape_name, std::forward<ConstructorArgs>(args)...);
		};

		template <typename... ConstructorArgs>
		LevelSetShape *defineBodyLevelSetShape(ConstructorArgs &&...args)
		{
			LevelSetShape *levelset_shape =
				shape_ptr_keeper_.resetPtr<LevelSetShape>(*this, *body_shape_, std::forward<ConstructorArgs>(args)...);
			body_shape_ = levelset_shape;
			return levelset_shape;
		};

		/** partial construct particles with an already constructed material */
		template <class ParticleType = BaseParticles, class MaterialType = BaseMaterial>
		void defineParticlesWithMaterial(MaterialType *material)
		{
			base_material_ = material;
			base_particles_ = base_particles_ptr_keeper_.createPtr<ParticleType>(*this, material);
		};

		/** partial construct particles with material informaiton. note that particle data not initialized yet */
		template <class ParticleType = BaseParticles, class MaterialType = BaseMaterial, typename... ConstructorArgs>
		void defineParticlesAndMaterial(ConstructorArgs &&...args)
		{
			MaterialType *material = base_material_ptr_keeper_.createPtr<MaterialType>(std::forward<ConstructorArgs>(args)...);
			defineParticlesWithMaterial<ParticleType>(material);
		};

		/** initialize particle data using a particle generator for geometric data.
		 * the local material parameters are also initialized. */
		template <class ParticleGeneratorType, typename... ConstructorArgs>
		void generateParticles(ConstructorArgs &&...args)
		{
			ParticleGeneratorType particle_generator(*this, std::forward<ConstructorArgs>(args)...);
			particle_generator.initializeGeometricVariables();
			base_particles_->initializeOtherVariables();
			base_material_->assignBaseParticles(base_particles_);
		};

		/** This will be called in BaseParticle constructor
		 * and is important because particles are not defined in SPHBody constructor.  */
		virtual void assignBaseParticles(BaseParticles *base_particles);
		void allocateConfigurationMemoriesForBufferParticles();

		template <typename VariableType>
		void addBodyStateForRecording(const std::string &variable_name)
		{
			base_particles_->template addVariableToWrite<VariableType>(variable_name);
		};

		template <class DerivedVariableMethod>
		void addDerivedBodyStateForRecording()
		{
			base_particles_->template addDerivedVariableToWrite<DerivedVariableMethod>();
		};

		virtual void writeParticlesToVtuFile(std::ostream &output_file);
		virtual void writeParticlesToVtpFile(std::ofstream &output_file);
		virtual void writeParticlesToPltFile(std::ofstream &output_file);
		virtual void writeSurfaceParticlesToVtuFile(std::ofstream &output_file, BodySurface &surface_particles);
		virtual void writeParticlesToXmlForRestart(std::string &filefullpath);
		virtual void readParticlesFromXmlForRestart(std::string &filefullpath);
		virtual void writeToXmlForReloadParticle(std::string &filefullpath);
		virtual void readFromXmlForReloadParticle(std::string &filefullpath);
		virtual SPHBody *ThisObjectPtr() { return this; };
	};

	/**
	 * @class RealBody
	 * @brief Derived body with inner particle configuration or inner interactions.
	 * After construction, the particle and material must be specified.
	 */
	class RealBody : public SPHBody
	{
	private:
		UniquePtrKeeper<BaseCellLinkedList> cell_linked_list_keeper_;
		BoundingBox system_domain_bounds_;
		/**
		 * @brief particle by cells lists is for parallel splitting algorithm.
		 * All particles in each cell are collected together.
		 * If two particles each belongs two different cell entries,
		 * they have no interaction because they are too far.
		 */
		SplitCellLists split_cell_lists_;
		bool use_split_cell_lists_;
		size_t iteration_count_;

	public:
		ParticleSorting particle_sorting_;
		BaseCellLinkedList *cell_linked_list_; /**< Cell linked mesh of this body. */

		explicit RealBody(SPHSystem &sph_system, SharedPtr<Shape> shape_ptr);
		virtual ~RealBody(){};

		void setUseSplitCellLists() { use_split_cell_lists_ = true; };
		bool getUseSplitCellLists() { return use_split_cell_lists_; };
		SplitCellLists &getSplitCellLists() { return split_cell_lists_; };
		/** This will be called in BaseParticle constructor
		 * and is important because particles are not defined in FluidBody constructor.  */
		virtual void assignBaseParticles(BaseParticles *base_particles) override;
		virtual void sortParticleWithCellLinkedList();
		void updateCellLinkedList();
		void updateCellLinkedListWithParticleSort(size_t particle_sort_period);
		//----------------------------------------------------------------------
		//		Object factory template functions
		//----------------------------------------------------------------------
		template <class AdaptationType, typename... ConstructorArgs>
		void defineAdaptation(ConstructorArgs &&...args)
		{
			sph_adaptation_ = sph_adaptation_ptr_keeper_
								  .createPtr<AdaptationType>(*this, std::forward<ConstructorArgs>(args)...);
			cell_linked_list_ = cell_linked_list_keeper_.movePtr(
				sph_adaptation_->createCellLinkedList(system_domain_bounds_, *this));
		};

		virtual void defineAdaptationRatios(Real h_spacing_ratio, Real new_system_refinement_ratio = 1.0) override;
	};
}
#endif // BASE_BODY_H<|MERGE_RESOLUTION|>--- conflicted
+++ resolved
@@ -83,12 +83,7 @@
 		explicit SPHBody(SPHSystem &sph_system, SharedPtr<Shape> shape_ptr);
 		virtual ~SPHBody(){};
 
-<<<<<<< HEAD
-		std::string getBodyName();
-		void setBodyName(std::string new_name) { body_name_ = new_name; };
-=======
 		std::string getName() { return body_shape_->getName(); };
->>>>>>> 003ade8b
 		SPHSystem &getSPHSystem();
 		SPHBody &getSPHBody() { return *this; };
 		size_t &LoopRange() { return base_particles_->total_real_particles_; };
