--- conflicted
+++ resolved
@@ -118,15 +118,9 @@
 		void allocateConfigurationMemoriesForBufferParticles();
 
 		virtual void writeParticlesToVtuFile(std::ostream &output_file);	
-<<<<<<< HEAD
-		virtual void writeParticlesToVtpFile(std::ofstream &output_file);
-		virtual void writeParticlesToPltFile(std::ofstream &output_file);
-		virtual void writeSurfaceParticlesToVtuFile(std::ofstream &output_file, BodySurface& surface_particles);
-=======
 		virtual void writeParticlesToVtpFile(std::ostream &output_file);;
 		virtual void writeParticlesToPltFile(std::ofstream &output_file);
 		virtual void writeSurfaceParticlesToVtuFile(std::ostream &output_file, BodySurface& surface_particles);
->>>>>>> 4b650f61
 		virtual void writeParticlesToXmlForRestart(std::string &filefullpath);
 		virtual void readParticlesFromXmlForRestart(std::string &filefullpath);
 		virtual void writeToXmlForReloadParticle(std::string &filefullpath);
@@ -181,12 +175,8 @@
 	{
 	public:
 		BodyPart(SPHBody &sph_body, const std::string &body_part_name)
-<<<<<<< HEAD
-			: sph_body_(&sph_body), body_part_name_(body_part_name){};
-=======
 			: sph_body_(&sph_body), body_part_name_(body_part_name), body_part_bounds_(Vecd(0), Vecd(0)), body_part_bounds_set_(false)
 			{};
->>>>>>> 4b650f61
 		virtual ~BodyPart(){};
 
 		SPHBody *getSPHBody() { return sph_body_; };
@@ -205,12 +195,9 @@
 	protected:
 		SPHBody *sph_body_;
 		std::string body_part_name_;
-<<<<<<< HEAD
-=======
 
 		BoundingBox body_part_bounds_;
 		bool body_part_bounds_set_;
->>>>>>> 4b650f61
 	};
 
 	/**
@@ -221,31 +208,6 @@
 	{
 	public:
 		IndexVector body_part_particles_; /**< Collection particle in this body part. */
-<<<<<<< HEAD
-
-		BodyPartByParticle(SPHBody &sph_body, const std::string &body_part_name)
-			: BodyPart(sph_body, body_part_name), base_particles_(sph_body.base_particles_),
-			  body_part_bounds_(Vecd(0), Vecd(0)), body_part_bounds_set_(false){};
-		virtual ~BodyPartByParticle(){};
-
-		void setBodyPartBounds(BoundingBox bbox)
-		{
-			body_part_bounds_ = bbox;
-			body_part_bounds_set_ = true;
-		};
-
-		BoundingBox getBodyPartBounds()
-		{
-			if (!body_part_bounds_set_)
-				std::cout << "WARNING: the body part bounds are not set for BodyPartByParticle." << std::endl;
-			return body_part_bounds_;
-		}
-
-	protected:
-		BaseParticles *base_particles_;
-		BoundingBox body_part_bounds_;
-		bool body_part_bounds_set_;
-=======
 
 		BodyPartByParticle(SPHBody &sph_body, const std::string &body_part_name)
 			: BodyPart(sph_body, body_part_name), base_particles_(sph_body.base_particles_)
@@ -254,7 +216,6 @@
 
 	protected:
 		BaseParticles *base_particles_;
->>>>>>> 4b650f61
 
 		typedef std::function<void(size_t)> TaggingParticleMethod;
 		void tagParticles(TaggingParticleMethod &tagging_particle_method);
