--- conflicted
+++ resolved
@@ -59,7 +59,7 @@
 			StdLargeVec<Vecd> &n0_, &n_, &pseudo_n_, &pos0_;
 			StdLargeVec<Matd> &transformation_matrix_;
 		};
-
+inverse_F_T_
 		/**
 		 * @class ShellAcousticTimeStepSize
 		 * @brief Computing the acoustic time step size for shell
@@ -157,11 +157,7 @@
 			StdLargeVec<Vecd> &global_shear_stress_, &n_;
 			Real smoothing_length_, E0_, G0_, nu_, hourglass_control_factor_;
 			bool hourglass_control_;
-<<<<<<< HEAD
 			const Real inv_W0_ = 1.0 / sph_body_.sph_adaptation_->getKernel()->W0(zero_vec);
-=======
-			const Real inv_W0_ = 1.0 / sph_body_.sph_adaptation_->getKernel()->W0(Vecd(0));
->>>>>>> 2ca51cfb
 			const Real shear_correction_factor_ = 5.0 / 6.0;
 
 			const StdVec<Real> one_gaussian_point_ = { 0.0 };
@@ -202,7 +198,6 @@
 			void update(size_t index_i, Real dt = 0.0);
 
 		protected:
-<<<<<<< HEAD
 			StdLargeVec<Vecd> &pos_, &pos0_;
 			StdLargeVec<Vecd> &n_;
 			StdLargeVec<Vecd> &vel_, &acc_;
@@ -216,9 +211,6 @@
 			virtual Vecd GetAngularAcceleration(const Vecd &pos_0, const Vecd &pos_n, const Vecd &dangular_vel_dt_) { return Vecd::Zero(); };
 			virtual Vecd GetPseudoNormal(const Vecd &pos_0, const Vecd &pos_n, const Vecd &n_0) { return n_0; };
 			virtual Vecd GetPseudoNormalChangeRate(const Vecd &pos_0, const Vecd &pos_n, const Vecd &dpseudo_normal_dt_) { return Vecd::Zero(); };
-=======
-			StdLargeVec<Vecd> &vel_, &angular_vel_;
->>>>>>> 2ca51cfb
 		};
 
 		/**@class ConstrainShellBodyRegionAlongAxis
