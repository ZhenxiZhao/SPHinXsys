/* -------------------------------------------------------------------------*
 *								SPHinXsys									*
 * --------------------------------------------------------------------------*
 * SPHinXsys (pronunciation: s'finksis) is an acronym from Smoothed Particle	*
 * Hydrodynamics for industrial compleX systems. It provides C++ APIs for	*
 * physical accurate simulation and aims to model coupled industrial dynamic *
 * systems including fluid, solid, multi-body dynamics and beyond with SPH	*
 * (smoothed particle hydrodynamics), a meshless computational method using	*
 * particle discretization.													*
 *																			*
 * SPHinXsys is partially funded by German Research Foundation				*
 * (Deutsche Forschungsgemeinschaft) DFG HU1527/6-1, HU1527/10-1				*
 * and HU1527/12-1.															*
 *                                                                           *
 * Portions copyright (c) 2017-2020 Technical University of Munich and		*
 * the authors' affiliations.												*
 *                                                                           *
 * Licensed under the Apache License, Version 2.0 (the "License"); you may   *
 * not use this file except in compliance with the License. You may obtain a *
 * copy of the License at http://www.apache.org/licenses/LICENSE-2.0.        *
 *                                                                           *
 * --------------------------------------------------------------------------*/
/**
 * @file 	contact_dynamics.h
 * @brief 	Here, we define the algorithm classes for solid contact dynamics.
 * @details 	We consider here a weakly compressible solids.
 * @author	Chi Zhang and Xiangyu Hu
 */

#ifndef CONTACT_DYNAMICS_H
#define CONTACT_DYNAMICS_H

#include "general_solid_dynamics.h"

namespace SPH
{
	class SPHBody;
	class Kernel;
	namespace solid_dynamics
	{
		typedef DataDelegateContact<SolidParticles, SolidParticles> ContactDynamicsData;
		typedef DataDelegateContact<SolidParticles, SolidParticles> ContactWithWallData;

		/**
		 * @class SelfContactDensitySummation
		 * @brief Computing the summation density due to solid self-contact model.
		 */
		class SelfContactDensitySummation : public LocalDynamics, public SolidDataInner
		{
		public:
			explicit SelfContactDensitySummation(SelfSurfaceContactRelation &self_contact_relation);
			virtual ~SelfContactDensitySummation(){};
			void interaction(size_t index_i, Real dt = 0.0);

		protected:
			StdLargeVec<Real>* self_contact_density_;
			StdLargeVec<Real> &mass_;
			Real offset_W_ij_;
		};

		/**
		 * @class ContactDensitySummation
		 * @brief Computing the summation density due to solid-solid contact model.
		 */
		class ContactDensitySummation : public LocalDynamics, public ContactDynamicsData
		{
		public:
			explicit ContactDensitySummation(SurfaceContactRelation &solid_body_contact_relation);
			virtual ~ContactDensitySummation(){};
			void interaction(size_t index_i, Real dt = 0.0);

		protected:
			StdLargeVec<Real>* contact_density_;
			StdLargeVec<Real> &mass_;
			StdVec<StdLargeVec<Real> *> contact_mass_;
			StdVec<Real> offset_W_ij_;
		};

		/**
		 * @class ShellContactDensity
		 * @brief Computing the contact density due to shell contact using a
		 * 		 surface integral being solved by Gauss-Legendre quadrature integration.
		 */
		class ShellContactDensity : public LocalDynamics, public ContactDynamicsData
		{
		public:
			explicit ShellContactDensity(SurfaceContactRelation &solid_body_contact_relation);
			virtual ~ShellContactDensity(){};
			void interaction(size_t index_i, Real dt = 0.0);

		protected:
<<<<<<< HEAD
			StdLargeVec<Real>* contact_density_;
=======
			Solid &solid_;
			StdLargeVec<Real> contact_density_;
>>>>>>> bc882084
			StdVec<StdLargeVec<Vecd> *> contact_pos_;
			StdLargeVec<Vecd> &pos_;

			Kernel *kernel_;
			Real spacing_ref_, boundary_factor_;

			/** Abscissas and weights for Gauss-Legendre quadrature integration with n=3 nodes */
			Real x_0 = 0.774596669241483377035853079956;
			Real x_1 = 0.000000000000000000000000000000;
			Real x_2 = -x_0;

			Real w_0 = 0.555555555555555555555555555556;
			Real w_1 = 0.888888888888888888888888888889;
			Real w_2 = w_0;
		};

		/**
		 * @class SelfContactForce
		 * @brief Computing the self-contact force.
		 */
		class SelfContactForce : public LocalDynamics, public SolidDataInner
		{
		public:
			explicit SelfContactForce(SelfSurfaceContactRelation &self_contact_relation);
			virtual ~SelfContactForce(){};
			void interaction(size_t index_i, Real dt = 0.0);

		protected:
			Solid &solid_;
			StdLargeVec<Real> &mass_, &self_contact_density_, &Vol_;
			StdLargeVec<Vecd> &acc_prior_, &vel_;
			Real contact_impedance_;
		};

		/**
		 * @class ContactForce
		 * @brief Computing the contact force.
		 */
		class ContactForce : public LocalDynamics, public ContactDynamicsData
		{
		public:
			explicit ContactForce(SurfaceContactRelation &solid_body_contact_relation);
			virtual ~ContactForce(){};
			void interaction(size_t index_i, Real dt = 0.0);

		protected:
			Solid &solid_;
			StdLargeVec<Real> &contact_density_, &Vol_, &mass_;
			StdLargeVec<Vecd> &acc_prior_;
			StdVec<Solid *> contact_solids_;
			StdVec<StdLargeVec<Real> *> contact_contact_density_;
		};

		/**
		 * @class ContactForceFromWall
		 * @brief Computing the contact force from a rigid wall.
		 *  Note that the body surface of the wall should be
		 *  updated before computing the contact force.
		 */
		class ContactForceFromWall : public LocalDynamics, public ContactWithWallData
		{
		public:
			explicit ContactForceFromWall(SurfaceContactRelation &solid_body_contact_relation);
			virtual ~ContactForceFromWall(){};
			void interaction(size_t index_i, Real dt = 0.0);

		protected:
			Solid &solid_;
			StdLargeVec<Real> &contact_density_, &Vol_, &mass_;
			StdLargeVec<Vecd> &acc_prior_;
		};

		/**
		 * @class ContactForceToWall
		 * @brief Computing contact force acting on a rigid wall.
		 */
		class ContactForceToWall : public LocalDynamics, public ContactDynamicsData
		{
		public:
			explicit ContactForceToWall(SurfaceContactRelation &solid_body_contact_relation);
			virtual ~ContactForceToWall(){};
			void interaction(size_t index_i, Real dt = 0.0);

		protected:
			StdLargeVec<Real> &Vol_, &mass_;
			StdLargeVec<Vecd> &acc_prior_;
			StdVec<Solid *> contact_solids_;
			StdVec<StdLargeVec<Real> *> contact_contact_density_;
		};

		/**
		 * @class PairwiseFrictionFromWall
		 * @brief Damping to wall by which the wall velocity is not updated
		 * and the mass of wall particle is not considered.
		 * Note that, currently, this class works only when the contact 
		 * bodies have the same resolution.
		 */
		class PairwiseFrictionFromWall : public LocalDynamics, public ContactWithWallData
		{
		public:
			PairwiseFrictionFromWall(BaseContactRelation &contact_relation, Real eta);
			virtual ~PairwiseFrictionFromWall(){};
			void interaction(size_t index_i, Real dt = 0.0);

		protected:
			Real eta_; /**< friction coefficient */
			StdLargeVec<Real> &Vol_, &mass_;
			StdLargeVec<Vecd> &vel_;
			StdVec<StdLargeVec<Vecd> *> wall_vel_n_, wall_n_;
		};

		/**
		 * @class DynamicContactForceWithWall
		 * @brief Computing the contact force with a rigid wall.
		 *  Note that the body surface of the wall should be
		 *  updated before computing the contact force.
		 */
		class DynamicContactForceWithWall : public LocalDynamics, public ContactDynamicsData
		{
		public:
			explicit DynamicContactForceWithWall(SurfaceContactRelation &solid_body_contact_relation, Real penalty_strength = 1.0);
			virtual ~DynamicContactForceWithWall(){};
			void interaction(size_t index_i, Real dt = 0.0);

		protected:
			Solid &solid_;
			StdLargeVec<Real> &Vol_, &mass_;
			StdLargeVec<Vecd> &vel_, &acc_prior_;
			StdVec<StdLargeVec<Vecd> *> contact_vel_n_, contact_n_;
			Real penalty_strength_;
			Real impedance_, reference_pressure_;
		};
	}
}
#endif // CONTACT_DYNAMICS_H<|MERGE_RESOLUTION|>--- conflicted
+++ resolved
@@ -89,12 +89,8 @@
 			void interaction(size_t index_i, Real dt = 0.0);
 
 		protected:
-<<<<<<< HEAD
-			StdLargeVec<Real>* contact_density_;
-=======
 			Solid &solid_;
 			StdLargeVec<Real> contact_density_;
->>>>>>> bc882084
 			StdVec<StdLargeVec<Vecd> *> contact_pos_;
 			StdLargeVec<Vecd> &pos_;
 
