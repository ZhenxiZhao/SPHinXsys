/* -------------------------------------------------------------------------*
 *								SPHinXsys									*
 * -------------------------------------------------------------------------*
 * SPHinXsys (pronunciation: s'finksis) is an acronym from Smoothed Particle*
 * Hydrodynamics for industrial compleX systems. It provides C++ APIs for	*
 * physical accurate simulation and aims to model coupled industrial dynamic*
 * systems including fluid, solid, multi-body dynamics and beyond with SPH	*
 * (smoothed particle hydrodynamics), a meshless computational method using	*
 * particle discretization.													*
 *																			*
 * SPHinXsys is partially funded by German Research Foundation				*
 * (Deutsche Forschungsgemeinschaft) DFG HU1527/6-1, HU1527/10-1,			*
 *  HU1527/12-1 and HU1527/12-4													*
 *                                                                          *
 * Portions copyright (c) 2017-2022 Technical University of Munich and		*
 * the authors' affiliations.												*
 *                                                                          *
 * Licensed under the Apache License, Version 2.0 (the "License"); you may  *
 * not use this file except in compliance with the License. You may obtain a*
 * copy of the License at http://www.apache.org/licenses/LICENSE-2.0.       *
 *                                                                          *
 * ------------------------------------------------------------------------*/
/**
 * @file 	fluid_dynamics_inner.hpp
 * @brief 	Here, we define the algorithm classes for fluid dynamics within the body.
 * @details 	We consider here weakly compressible fluids. The algorithms may be
 * 			different for free surface flow and the one without free surface.
 * @author	Chi ZHang and Xiangyu Hu
 */
#pragma once

#include "fluid_dynamics_inner.h"

namespace SPH
{
	//=====================================================================================================//
	namespace fluid_dynamics
	{
		//=================================================================================================//
		template <class ExecutionPolicy>
		void DensitySummationInner::
			interaction(const ExecutionPolicy &execution_policy, size_t index_i, Real dt)
		{
			Real sigma = W0_;
			const Neighborhood &inner_neighborhood = inner_configuration_[index_i];
			for (size_t n = 0; n != inner_neighborhood.current_size_; ++n)
				sigma += inner_neighborhood.W_ij_[n];

			rho_sum_[index_i] = sigma * rho0_ * inv_sigma0_;
		}
		//=================================================================================================//
		template <class ExecutionPolicy>
		void DensitySummationInnerAdaptive::
			interaction(const ExecutionPolicy &execution_policy, size_t index_i, Real dt)
		{
			Real sigma_i = mass_[index_i] * kernel_.W0(h_ratio_[index_i], ZeroVecd);
			const Neighborhood &inner_neighborhood = inner_configuration_[index_i];
			for (size_t n = 0; n != inner_neighborhood.current_size_; ++n)
				sigma_i += inner_neighborhood.W_ij_[n] * mass_[inner_neighborhood.j_[n]];

			rho_sum_[index_i] = sigma_i * rho0_ / mass_[index_i] /
								sph_adaptation_.ReferenceNumberDensity(h_ratio_[index_i]);
		}
		//=================================================================================================//
		template <class ExecutionPolicy>
		void ViscousAccelerationInner::
			interaction(const ExecutionPolicy &execution_policy, size_t index_i, Real dt)
		{
			Vecd acceleration = Vecd::Zero();
			Vecd vel_derivative = Vecd::Zero();
			const Neighborhood &inner_neighborhood = inner_configuration_[index_i];
			for (size_t n = 0; n != inner_neighborhood.current_size_; ++n)
			{
				size_t index_j = inner_neighborhood.j_[n];

				// viscous force
				vel_derivative = (vel_[index_i] - vel_[index_j]) / (inner_neighborhood.r_ij_[n] + 0.01 * smoothing_length_);
				acceleration += 2.0 * mu_ * vel_derivative * inner_neighborhood.dW_ijV_j_[n];
			}

			acc_prior_[index_i] += acceleration / rho_[index_i];
		}
		//=================================================================================================//
		template <class ExecutionPolicy>
		void AngularConservativeViscousAccelerationInner::
			interaction(const ExecutionPolicy &execution_policy, size_t index_i, Real dt)
		{
			Vecd acceleration = Vecd::Zero();
			Neighborhood &inner_neighborhood = inner_configuration_[index_i];
			for (size_t n = 0; n != inner_neighborhood.current_size_; ++n)
			{
				size_t index_j = inner_neighborhood.j_[n];
				Vecd &e_ij = inner_neighborhood.e_ij_[n];
				Real r_ij = inner_neighborhood.r_ij_[n];

				/** The following viscous force is given in Monaghan 2005 (Rep. Prog. Phys.), it seems that
				 * this formulation is more accurate than the previous one for Taylor-Green-Vortex flow. */
				Real v_r_ij = (vel_[index_i] - vel_[index_j]).dot(r_ij * e_ij);
				Real eta_ij = 8.0 * mu_ * v_r_ij / (r_ij * r_ij + 0.01 * smoothing_length_);
				acceleration += eta_ij * inner_neighborhood.dW_ijV_j_[n] * e_ij;
			}

			acc_prior_[index_i] += acceleration / rho_[index_i];
		}
		//=================================================================================================//
		template <class ExecutionPolicy>
		void TransportVelocityCorrectionInner::
			interaction(const ExecutionPolicy &execution_policy, size_t index_i, Real dt)
		{
			Vecd acceleration_trans = Vecd::Zero();
			const Neighborhood &inner_neighborhood = inner_configuration_[index_i];
			for (size_t n = 0; n != inner_neighborhood.current_size_; ++n)
			{
				Vecd nablaW_ijV_j = inner_neighborhood.dW_ijV_j_[n] * inner_neighborhood.e_ij_[n];

				// acceleration for transport velocity
				acceleration_trans -= 2.0 * nablaW_ijV_j;
			}

			if (surface_indicator_[index_i] == 0)
				pos_[index_i] += coefficient_ * smoothing_length_sqr_ * acceleration_trans;
		}
		//=================================================================================================//
		template <class ExecutionPolicy>
		void VorticityInner::interaction(const ExecutionPolicy &execution_policy, size_t index_i, Real dt)
		{
			AngularVecd vorticity = ZeroData<AngularVecd>::value;
			const Neighborhood &inner_neighborhood = inner_configuration_[index_i];
			for (size_t n = 0; n != inner_neighborhood.current_size_; ++n)
			{
				size_t index_j = inner_neighborhood.j_[n];

				Vecd vel_diff = vel_[index_i] - vel_[index_j];
				vorticity += getCrossProduct(vel_diff, inner_neighborhood.e_ij_[n]) * inner_neighborhood.dW_ijV_j_[n];
			}

			vorticity_[index_i] = vorticity;
		}
		//=================================================================================================//
		template <class ExecutionPolicy>
		void Oldroyd_BIntegration1stHalf::
			interaction(const ExecutionPolicy &execution_policy, size_t index_i, Real dt)
		{
			Integration1stHalfDissipativeRiemann::interaction(execution_policy, index_i, dt);

			Vecd acceleration = Vecd::Zero();
			Neighborhood &inner_neighborhood = inner_configuration_[index_i];
			for (size_t n = 0; n != inner_neighborhood.current_size_; ++n)
			{
				size_t index_j = inner_neighborhood.j_[n];
				Vecd nablaW_ijV_j = inner_neighborhood.dW_ijV_j_[n] * inner_neighborhood.e_ij_[n];

				// elastic force
				acceleration += (tau_[index_i] + tau_[index_j]) * nablaW_ijV_j;
			}

			acc_[index_i] += acceleration / rho_[index_i];
		}
		//=================================================================================================//
		template <class ExecutionPolicy>
		void TransportVelocityCorrectionInnerAdaptive::
			interaction(const ExecutionPolicy &execution_policy, size_t index_i, Real dt)
		{
			Vecd acceleration_trans = Vecd::Zero();
			const Neighborhood &inner_neighborhood = inner_configuration_[index_i];
			for (size_t n = 0; n != inner_neighborhood.current_size_; ++n)
			{
				Vecd nablaW_ijV_j = inner_neighborhood.dW_ijV_j_[n] * inner_neighborhood.e_ij_[n];

				// acceleration for transport velocity
				acceleration_trans -= 2.0 * nablaW_ijV_j;
			}

			if (surface_indicator_[index_i] == 0)
			{
				Real inv_h_ratio = 1.0 / sph_adaptation_.SmoothingLengthRatio(index_i);
				pos_[index_i] += coefficient_ * smoothing_length_sqr_ * inv_h_ratio * inv_h_ratio * acceleration_trans;
			}
		}
		//=================================================================================================//
		template <class ExecutionPolicy>
		void Oldroyd_BIntegration2ndHalf::
			interaction(const ExecutionPolicy &execution_policy, size_t index_i, Real dt)
		{
			Integration2ndHalfDissipativeRiemann::interaction(execution_policy, index_i, dt);

			Matd tau_i = tau_[index_i];
			Matd stress_rate = Matd::Zero();
			Neighborhood &inner_neighborhood = inner_configuration_[index_i];
			for (size_t n = 0; n != inner_neighborhood.current_size_; ++n)
			{
				size_t index_j = inner_neighborhood.j_[n];
				Vecd nablaW_ijV_j = inner_neighborhood.dW_ijV_j_[n] * inner_neighborhood.e_ij_[n];

				Matd velocity_gradient = -(vel_[index_i] - vel_[index_j]) * nablaW_ijV_j.transpose();
				stress_rate += velocity_gradient.transpose() * tau_i + tau_i * velocity_gradient - tau_i / lambda_ +
							   (velocity_gradient.transpose() + velocity_gradient) * mu_p_ / lambda_;
			}

			dtau_dt_[index_i] = stress_rate;
		}
		//=================================================================================================//
		template <class RiemannSolverType>
		BaseIntegration1stHalf<RiemannSolverType>::BaseIntegration1stHalf(BaseInnerRelation &inner_relation)
			: BaseIntegration(inner_relation), riemann_solver_(fluid_, fluid_) {}
		//=================================================================================================//
		template <class RiemannSolverType>
		void BaseIntegration1stHalf<RiemannSolverType>::initialization(size_t index_i, Real dt)
		{
			rho_[index_i] += drho_dt_[index_i] * dt * 0.5;
			p_[index_i] = fluid_.getPressure(rho_[index_i]);
			pos_[index_i] += vel_[index_i] * dt * 0.5;
		}
		//=================================================================================================//
		template <class RiemannSolverType>
		void BaseIntegration1stHalf<RiemannSolverType>::update(size_t index_i, Real dt)
		{
			vel_[index_i] += (acc_prior_[index_i] + acc_[index_i]) * dt;
		}
		//=================================================================================================//
		template <class RiemannSolverType>
		Vecd BaseIntegration1stHalf<RiemannSolverType>::computeNonConservativeAcceleration(size_t index_i)
		{
			Vecd acceleration = acc_prior_[index_i] * rho_[index_i];
			const Neighborhood &inner_neighborhood = inner_configuration_[index_i];
			for (size_t n = 0; n != inner_neighborhood.current_size_; ++n)
			{
				size_t index_j = inner_neighborhood.j_[n];
				Real dW_ijV_j = inner_neighborhood.dW_ijV_j_[n];
				const Vecd &e_ij = inner_neighborhood.e_ij_[n];

				acceleration += (p_[index_i] - p_[index_j]) * dW_ijV_j * e_ij;
			}
			return acceleration / rho_[index_i];
		}
		//=================================================================================================//
		template <class RiemannSolverType>
		template <class ExecutionPolicy>
		void BaseIntegration1stHalf<RiemannSolverType>::
		interaction(const ExecutionPolicy &execution_policy, size_t index_i, Real dt)
		{
<<<<<<< HEAD
			Neighborhood &ngh = inner_configuration_[index_i];
			size_t floor_size = ngh.current_size_ - ngh.current_size_ % XsimdSize;

			VecdX x_acceleration = VecdX::Zero();
			RealX x_rho_dissipation(0);
			RealX x_p_i = RealX(p_[index_i]);
			size_t batch_index = 0;
			for (size_t n = 0; n < floor_size; n += XsimdSize)
=======
			Vecd acceleration = Vecd::Zero();
			Real rho_dissipation(0);
			const Neighborhood &inner_neighborhood = inner_configuration_[index_i];
			for (size_t n = 0; n != inner_neighborhood.current_size_; ++n)
>>>>>>> 201b45d7
			{
				const RealX &x_dW_ijV_j = ngh.x_dW_ijV_j_[batch_index];
				RealX x_p_j = gatherRealX<XsimdSize>(p_, &ngh.j_[n]);

				x_acceleration -= (x_p_i + x_p_j) * x_dW_ijV_j * ngh.x_e_ij_[batch_index];
				x_rho_dissipation += riemann_solver_.DissipativeUJump(x_p_i - x_p_j) * x_dW_ijV_j;
				batch_index++;
			}

			Vecd acceleration = reduceVecdX(x_acceleration);
			Real rho_dissipation = reduceRealX(x_rho_dissipation);
			Real p_i = p_[index_i];
			for (size_t n = floor_size; n != ngh.current_size_; ++n)
			{
				Real dW_ijV_j = ngh.dW_ijV_j_[n];
				Real p_j = p_[ngh.j_[n]];

				acceleration -= (p_i + p_j) * dW_ijV_j * ngh.e_ij_[n];
				rho_dissipation += riemann_solver_.DissipativeUJump(p_i - p_j) * dW_ijV_j;
			}

			acc_[index_i] += acceleration / rho_[index_i];
			drho_dt_[index_i] = rho_dissipation * rho_[index_i];
		}
		//=================================================================================================//
		template <class RiemannSolverType>
		BaseIntegration2ndHalf<RiemannSolverType>::BaseIntegration2ndHalf(BaseInnerRelation &inner_relation)
			: BaseIntegration(inner_relation), riemann_solver_(fluid_, fluid_),
			  Vol_(particles_->Vol_), mass_(particles_->mass_) {}
		//=================================================================================================//
		template <class RiemannSolverType>
		void BaseIntegration2ndHalf<RiemannSolverType>::initialization(size_t index_i, Real dt)
		{
			pos_[index_i] += vel_[index_i] * dt * 0.5;
		}
		//=================================================================================================//
		template <class RiemannSolverType>
		void BaseIntegration2ndHalf<RiemannSolverType>::update(size_t index_i, Real dt)
		{
			rho_[index_i] += drho_dt_[index_i] * dt * 0.5;
			Vol_[index_i] = mass_[index_i] / rho_[index_i];
		}
		//=================================================================================================//
		template <class RiemannSolverType>
		template <class ExecutionPolicy>
		void BaseIntegration2ndHalf<RiemannSolverType>::
		interaction(const ExecutionPolicy &execution_policy, size_t index_i, Real dt)
		{
			Neighborhood &ngh = inner_configuration_[index_i];
			size_t floor_size = ngh.current_size_ - ngh.current_size_ % XsimdSize;

			RealX x_density_change_rate(0);
			VecdX x_p_dissipation = VecdX::Zero();
			VecdX x_vel_i = assignVecdX(vel_[index_i]);
			size_t batch_index = 0;
			for (size_t n = 0; n < floor_size; n += XsimdSize)
			{
				const RealX &x_dW_ijV_j = ngh.x_dW_ijV_j_[batch_index];
				const VecdX &x_e_ij = ngh.x_e_ij_[batch_index];

				RealX x_u_jump = (x_vel_i - gatherVecdX<XsimdSize>(vel_, &ngh.j_[n])).dot(x_e_ij);
				x_density_change_rate += x_u_jump * x_dW_ijV_j;
				x_p_dissipation += riemann_solver_.DissipativePJump(x_u_jump) * x_dW_ijV_j * x_e_ij;
				batch_index++;
			}

			Real density_change_rate = reduceRealX(x_density_change_rate);
			Vecd p_dissipation = reduceVecdX(x_p_dissipation);
			const Vecd &vel_i = vel_[index_i];
			for (size_t n = floor_size; n != ngh.current_size_; ++n)
			{
				Real dW_ijV_j = ngh.dW_ijV_j_[n];
				const Vecd &e_ij = ngh.e_ij_[n];

				Real u_jump = (vel_i - vel_[ngh.j_[n]]).dot(e_ij);
				density_change_rate += u_jump * dW_ijV_j;
				p_dissipation += riemann_solver_.DissipativePJump(u_jump) * dW_ijV_j * e_ij;
			}

			drho_dt_[index_i] += density_change_rate * rho_[index_i];
			acc_[index_i] = p_dissipation / rho_[index_i];
		};
		//=================================================================================================//
	}
	//=================================================================================================//
}
//=================================================================================================//<|MERGE_RESOLUTION|>--- conflicted
+++ resolved
@@ -237,9 +237,30 @@
 		template <class RiemannSolverType>
 		template <class ExecutionPolicy>
 		void BaseIntegration1stHalf<RiemannSolverType>::
-		interaction(const ExecutionPolicy &execution_policy, size_t index_i, Real dt)
-		{
-<<<<<<< HEAD
+			interaction(const ExecutionPolicy &execution_policy, size_t index_i, Real dt)
+		{
+			Neighborhood &ngh = inner_configuration_[index_i];
+
+			Vecd acceleration = Vecd::Zero();
+			Real rho_dissipation(0);
+			Real p_i = p_[index_i];
+			for (size_t n = 0; n != ngh.current_size_; ++n)
+			{
+				Real dW_ijV_j = ngh.dW_ijV_j_[n];
+				Real p_j = p_[ngh.j_[n]];
+
+				acceleration -= (p_i + p_j) * dW_ijV_j * ngh.e_ij_[n];
+				rho_dissipation += riemann_solver_.DissipativeUJump(p_i - p_j) * dW_ijV_j;
+			}
+
+			acc_[index_i] += acceleration / rho_[index_i];
+			drho_dt_[index_i] = rho_dissipation * rho_[index_i];
+		}
+		//=================================================================================================//
+		template <class RiemannSolverType>
+		void BaseIntegration1stHalf<RiemannSolverType>::
+			interaction(const ParallelUnsequencedPolicy &parallel_unsequenced_policy, size_t index_i, Real dt)
+		{
 			Neighborhood &ngh = inner_configuration_[index_i];
 			size_t floor_size = ngh.current_size_ - ngh.current_size_ % XsimdSize;
 
@@ -248,12 +269,6 @@
 			RealX x_p_i = RealX(p_[index_i]);
 			size_t batch_index = 0;
 			for (size_t n = 0; n < floor_size; n += XsimdSize)
-=======
-			Vecd acceleration = Vecd::Zero();
-			Real rho_dissipation(0);
-			const Neighborhood &inner_neighborhood = inner_configuration_[index_i];
-			for (size_t n = 0; n != inner_neighborhood.current_size_; ++n)
->>>>>>> 201b45d7
 			{
 				const RealX &x_dW_ijV_j = ngh.x_dW_ijV_j_[batch_index];
 				RealX x_p_j = gatherRealX<XsimdSize>(p_, &ngh.j_[n]);
@@ -300,7 +315,30 @@
 		template <class RiemannSolverType>
 		template <class ExecutionPolicy>
 		void BaseIntegration2ndHalf<RiemannSolverType>::
-		interaction(const ExecutionPolicy &execution_policy, size_t index_i, Real dt)
+			interaction(const ExecutionPolicy &execution_policy, size_t index_i, Real dt)
+		{
+			Neighborhood &ngh = inner_configuration_[index_i];
+
+			Real density_change_rate(0);
+			Vecd p_dissipation = Vecd::Zero();
+			const Vecd &vel_i = vel_[index_i];
+			for (size_t n = 0; n != ngh.current_size_; ++n)
+			{
+				Real dW_ijV_j = ngh.dW_ijV_j_[n];
+				const Vecd &e_ij = ngh.e_ij_[n];
+
+				Real u_jump = (vel_i - vel_[ngh.j_[n]]).dot(e_ij);
+				density_change_rate += u_jump * dW_ijV_j;
+				p_dissipation += riemann_solver_.DissipativePJump(u_jump) * dW_ijV_j * e_ij;
+			}
+
+			drho_dt_[index_i] += density_change_rate * rho_[index_i];
+			acc_[index_i] = p_dissipation / rho_[index_i];
+		};
+		//=================================================================================================//
+		template <class RiemannSolverType>
+		void BaseIntegration2ndHalf<RiemannSolverType>::
+			interaction(const ParallelUnsequencedPolicy &execution_policy, size_t index_i, Real dt)
 		{
 			Neighborhood &ngh = inner_configuration_[index_i];
 			size_t floor_size = ngh.current_size_ - ngh.current_size_ % XsimdSize;
