/* -------------------------------------------------------------------------*
 *								SPHinXsys									*
 * -------------------------------------------------------------------------*
 * SPHinXsys (pronunciation: s'finksis) is an acronym from Smoothed Particle*
 * Hydrodynamics for industrial compleX systems. It provides C++ APIs for	*
 * physical accurate simulation and aims to model coupled industrial dynamic*
 * systems including fluid, solid, multi-body dynamics and beyond with SPH	*
 * (smoothed particle hydrodynamics), a meshless computational method using	*
 * particle discretization.													*
 *																			*
 * SPHinXsys is partially funded by German Research Foundation				*
 * (Deutsche Forschungsgemeinschaft) DFG HU1527/6-1, HU1527/10-1,			*
 *  HU1527/12-1 and HU1527/12-4													*
 *                                                                          *
 * Portions copyright (c) 2017-2022 Technical University of Munich and		*
 * the authors' affiliations.												*
 *                                                                          *
 * Licensed under the Apache License, Version 2.0 (the "License"); you may  *
 * not use this file except in compliance with the License. You may obtain a*
 * copy of the License at http://www.apache.org/licenses/LICENSE-2.0.       *
 *                                                                          *
 * ------------------------------------------------------------------------*/
/**
 * @file 	fluid_dynamics_inner.h
 * @brief 	Here, we define the algorithm classes for fluid dynamics within the body.
 * @details We consider here weakly compressible fluids.
 * 			Note that, as these are local dynamics which are combined with particle dynamics
 * 			algorithms as template, the name-hiding is used for functions in the derived classes.
 * @author	Chi Zhang and Xiangyu Hu
 */

#ifndef FLUID_DYNAMICS_INNER_H
#define FLUID_DYNAMICS_INNER_H

#include "all_particle_dynamics.h"
#include "base_kernel.h"
#include "all_body_relations.h"
#include "fluid_body.h"
#include "fluid_particles.h"
#include "weakly_compressible_fluid.h"
#include "riemann_solver.h"

namespace SPH
{
	namespace fluid_dynamics
	{
		typedef DataDelegateSimple<FluidParticles> FluidDataSimple;
		typedef DataDelegateInner<FluidParticles> FluidDataInner;

		/**
		 * @class FluidInitialCondition
		 * @brief  Set initial condition for a fluid body.
		 * This is a abstract class to be override for case specific initial conditions
		 */
		class FluidInitialCondition : public LocalDynamics, public FluidDataSimple
		{
		public:
			explicit FluidInitialCondition(SPHBody &sph_body);
			virtual ~FluidInitialCondition(){};

		protected:
			StdLargeVec<Vecd> &pos_, &vel_;
		};

		/**
		 * @class BaseDensitySummationInner
		 * @brief Base class for computing density by summation
		 */
		class BaseDensitySummationInner : public LocalDynamics, public FluidDataInner
		{
		public:
			explicit BaseDensitySummationInner(BaseInnerRelation &inner_relation);
			virtual ~BaseDensitySummationInner(){};
			void update(size_t index_i, Real dt = 0.0);

		protected:
			StdLargeVec<Real> &rho_, &rho_sum_, &mass_;
			Real rho0_;
		};

		/**
		 * @class DensitySummationInner
		 * @brief  computing density by summation
		 */
		class DensitySummationInner : public BaseDensitySummationInner
		{
		public:
			explicit DensitySummationInner(BaseInnerRelation &inner_relation);
			virtual ~DensitySummationInner(){};
<<<<<<< HEAD
			void interaction(size_t index_i, Real dt = 0.0);
			void interaction_simd(size_t index_i, Real dt = 0.0);
=======

			template <class ExecutionPolicy>
			inline void interaction(const ExecutionPolicy &execution_policy, size_t index_i, Real dt = 0.0);
>>>>>>> 201b45d7

		protected:
			Real W0_, inv_sigma0_;
		};

		/**
		 * @class DensitySummationInnerAdaptive
		 * @brief  computing density by summation with variable smoothing length
		 */
		class DensitySummationInnerAdaptive : public BaseDensitySummationInner
		{
		public:
			explicit DensitySummationInnerAdaptive(BaseInnerRelation &inner_relation);
			virtual ~DensitySummationInnerAdaptive(){};

			template <class ExecutionPolicy>
			inline void interaction(const ExecutionPolicy &execution_policy, size_t index_i, Real dt = 0.0);

		protected:
			SPHAdaptation &sph_adaptation_;
			Kernel &kernel_;
			StdLargeVec<Real> &h_ratio_;
		};

		/**
		 * @class BaseViscousAccelerationInner
		 * @brief Base class for the viscosity force induced acceleration
		 */
		class BaseViscousAccelerationInner : public LocalDynamics, public FluidDataInner
		{
		public:
			explicit BaseViscousAccelerationInner(BaseInnerRelation &inner_relation);
			virtual ~BaseViscousAccelerationInner(){};

		protected:
			StdLargeVec<Real> &rho_;
			StdLargeVec<Vecd> &vel_, &acc_prior_;
			Real mu_;
			Real smoothing_length_;
		};

		/**
		 * @class ViscousAccelerationInner
		 * @brief  the viscosity force induced acceleration
		 */
		class ViscousAccelerationInner : public BaseViscousAccelerationInner
		{
		public:
			explicit ViscousAccelerationInner(BaseInnerRelation &inner_relation)
				: BaseViscousAccelerationInner(inner_relation){};
			virtual ~ViscousAccelerationInner(){};

			template <class ExecutionPolicy>
			inline void interaction(const ExecutionPolicy &execution_policy, size_t index_i, Real dt = 0.0);
		};

		/**
		 * @class AngularConservativeViscousAccelerationInner
		 * @brief the viscosity force induced acceleration, a formulation for conserving
		 * angular momentum, to be tested for its practical applications.
		 */
		class AngularConservativeViscousAccelerationInner : public BaseViscousAccelerationInner
		{
		public:
			explicit AngularConservativeViscousAccelerationInner(BaseInnerRelation &inner_relation)
				: BaseViscousAccelerationInner(inner_relation){};
			virtual ~AngularConservativeViscousAccelerationInner(){};

			template <class ExecutionPolicy>
			inline void interaction(const ExecutionPolicy &execution_policy, size_t index_i, Real dt = 0.0);
		};

		/**
		 * @class TransportVelocityCorrectionInner
		 * @brief transport velocity correction
		 */
		class TransportVelocityCorrectionInner : public LocalDynamics, public FluidDataInner
		{
		public:
			explicit TransportVelocityCorrectionInner(BaseInnerRelation &inner_relation, Real coefficient = 0.2);
			virtual ~TransportVelocityCorrectionInner(){};

			template <class ExecutionPolicy>
			inline void interaction(const ExecutionPolicy &execution_policy, size_t index_i, Real dt = 0.0);

		protected:
			StdLargeVec<Vecd> &pos_;
			StdLargeVec<int> &surface_indicator_;
			Real smoothing_length_sqr_;
			const Real coefficient_;
		};

		/**
		 * @class TransportVelocityCorrectionInner
		 * @brief transport velocity correction
		 */
		class TransportVelocityCorrectionInnerAdaptive : public LocalDynamics, public FluidDataInner
		{
		public:
			explicit TransportVelocityCorrectionInnerAdaptive(BaseInnerRelation &inner_relation, Real coefficient = 0.2);
			virtual ~TransportVelocityCorrectionInnerAdaptive(){};

			template <class ExecutionPolicy>
			inline void interaction(const ExecutionPolicy &execution_policy, size_t index_i, Real dt = 0.0);

		protected:
			SPHAdaptation &sph_adaptation_;
			StdLargeVec<Vecd> &pos_;
			StdLargeVec<int> &surface_indicator_;
			Real smoothing_length_sqr_;
			const Real coefficient_;
		};

		/**
		 * @class AcousticTimeStepSize
		 * @brief Computing the acoustic time step size
		 */
		class AcousticTimeStepSize : public LocalDynamicsReduce<Real, ReduceMax>, public FluidDataSimple
		{
		public:
			explicit AcousticTimeStepSize(SPHBody &sph_body, Real acousticCFL = 0.6);
			virtual ~AcousticTimeStepSize(){};
			Real reduce(size_t index_i, Real dt = 0.0);
			virtual Real outputResult(Real reduced_value) override;

		protected:
			Fluid &fluid_;
			StdLargeVec<Real> &rho_, &p_;
			StdLargeVec<Vecd> &vel_;
			Real smoothing_length_min_;
			Real acousticCFL_;
		};

		/**
		 * @class AdvectionTimeStepSizeForImplicitViscosity
		 * @brief Computing the advection time step size when viscosity is handled implicitly
		 */
		class AdvectionTimeStepSizeForImplicitViscosity
			: public LocalDynamicsReduce<Real, ReduceMax>,
			  public FluidDataSimple
		{
		public:
			explicit AdvectionTimeStepSizeForImplicitViscosity(
				SPHBody &sph_body, Real U_max, Real advectionCFL = 0.25);
			virtual ~AdvectionTimeStepSizeForImplicitViscosity(){};
			Real reduce(size_t index_i, Real dt = 0.0);
			virtual Real outputResult(Real reduced_value) override;

		protected:
			StdLargeVec<Vecd> &vel_;
			Real smoothing_length_min_;
			Real advectionCFL_;
		};

		/**
		 * @class AdvectionTimeStepSize
		 * @brief Computing the advection time step size
		 */
		class AdvectionTimeStepSize : public AdvectionTimeStepSizeForImplicitViscosity
		{
		public:
			explicit AdvectionTimeStepSize(SPHBody &sph_body, Real U_max, Real advectionCFL = 0.25);
			virtual ~AdvectionTimeStepSize(){};
			Real reduce(size_t index_i, Real dt = 0.0);

		protected:
			Fluid &fluid_;
		};

		/**
		 * @class VorticityInner
		 * @brief  compute vorticity in the fluid field
		 */
		class VorticityInner : public LocalDynamics, public FluidDataInner
		{
		public:
			explicit VorticityInner(BaseInnerRelation &inner_relation);
			virtual ~VorticityInner(){};

			template <class ExecutionPolicy>
			inline void interaction(const ExecutionPolicy &execution_policy, size_t index_i, Real dt = 0.0);

		protected:
			StdLargeVec<Vecd> &vel_;
			StdLargeVec<AngularVecd> vorticity_;
		};

		/**
		 * @class BaseIntegration
		 * @brief Pure abstract base class for all fluid relaxation schemes
		 */
		class BaseIntegration : public LocalDynamics, public FluidDataInner
		{
		public:
			explicit BaseIntegration(BaseInnerRelation &inner_relation);
			virtual ~BaseIntegration(){};

		protected:
			Fluid &fluid_;
			StdLargeVec<Real> &rho_, &p_, &drho_dt_;
			StdLargeVec<Vecd> &pos_, &vel_, &acc_, &acc_prior_;
		};

		/**
		 * @class BaseIntegration1stHalf
		 * @brief Template class for pressure relaxation scheme with the Riemann solver
		 * as template variable
		 */
		template <class RiemannSolverType>
		class BaseIntegration1stHalf : public BaseIntegration
		{
		public:
			explicit BaseIntegration1stHalf(BaseInnerRelation &inner_relation);
			virtual ~BaseIntegration1stHalf(){};
			RiemannSolverType riemann_solver_;
			void initialization(size_t index_i, Real dt = 0.0);

			template <class ExecutionPolicy>
			inline void interaction(const ExecutionPolicy &execution_policy, size_t index_i, Real dt = 0.0);

			void update(size_t index_i, Real dt = 0.0);

		protected:
			virtual Vecd computeNonConservativeAcceleration(size_t index_i);
		};
		using Integration1stHalf = BaseIntegration1stHalf<NoRiemannSolver>;
		/** define the mostly used pressure relaxation scheme using Riemann solver */
		using Integration1stHalfRiemann = BaseIntegration1stHalf<AcousticRiemannSolver>;
		using Integration1stHalfDissipativeRiemann = BaseIntegration1stHalf<DissipativeRiemannSolver>;

		/**
		 * @class BaseIntegration2ndHalf
		 * @brief  Template density relaxation scheme with different Riemann solver
		 */
		template <class RiemannSolverType>
		class BaseIntegration2ndHalf : public BaseIntegration
		{
		public:
			explicit BaseIntegration2ndHalf(BaseInnerRelation &inner_relation);
			virtual ~BaseIntegration2ndHalf(){};
			RiemannSolverType riemann_solver_;
			void initialization(size_t index_i, Real dt = 0.0);

			template <class ExecutionPolicy>
			inline void interaction(const ExecutionPolicy &execution_policy, size_t index_i, Real dt = 0.0);

			void update(size_t index_i, Real dt = 0.0);

		protected:
			StdLargeVec<Real> &Vol_, &mass_;
		};
		using Integration2ndHalf = BaseIntegration2ndHalf<NoRiemannSolver>;
		/** define the mostly used density relaxation scheme using Riemann solver */
		using Integration2ndHalfRiemann = BaseIntegration2ndHalf<AcousticRiemannSolver>;
		using Integration2ndHalfDissipativeRiemann = BaseIntegration2ndHalf<DissipativeRiemannSolver>;

		/**
		 * @class Oldroyd_BIntegration1stHalf
		 * @brief Pressure relaxation scheme with the mostly used Riemann solver.
		 */
		class Oldroyd_BIntegration1stHalf : public Integration1stHalfDissipativeRiemann
		{
		public:
			explicit Oldroyd_BIntegration1stHalf(BaseInnerRelation &inner_relation);
			virtual ~Oldroyd_BIntegration1stHalf(){};
			void initialization(size_t index_i, Real dt = 0.0);

			template <class ExecutionPolicy>
			inline void interaction(const ExecutionPolicy &execution_policy, size_t index_i, Real dt = 0.0);

		protected:
			StdLargeVec<Matd> &tau_, &dtau_dt_;
		};

		/**
		 * @class Oldroyd_BIntegration2ndHalf
		 * @brief Density relaxation scheme with the mostly used Riemann solver.
		 */
		class Oldroyd_BIntegration2ndHalf : public Integration2ndHalfDissipativeRiemann
		{
		public:
			explicit Oldroyd_BIntegration2ndHalf(BaseInnerRelation &inner_relation);
			virtual ~Oldroyd_BIntegration2ndHalf(){};

			template <class ExecutionPolicy>
			inline void interaction(const ExecutionPolicy &execution_policy, size_t index_i, Real dt = 0.0);

			void update(size_t index_i, Real dt = 0.0);

		protected:
			Oldroyd_B_Fluid &oldroyd_b_fluid_;
			StdLargeVec<Matd> &tau_, &dtau_dt_;
			Real mu_p_, lambda_;
		};
	}
}
#endif // FLUID_DYNAMICS_INNER_H<|MERGE_RESOLUTION|>--- conflicted
+++ resolved
@@ -87,17 +87,15 @@
 		public:
 			explicit DensitySummationInner(BaseInnerRelation &inner_relation);
 			virtual ~DensitySummationInner(){};
-<<<<<<< HEAD
-			void interaction(size_t index_i, Real dt = 0.0);
-			void interaction_simd(size_t index_i, Real dt = 0.0);
-=======
-
-			template <class ExecutionPolicy>
-			inline void interaction(const ExecutionPolicy &execution_policy, size_t index_i, Real dt = 0.0);
->>>>>>> 201b45d7
-
-		protected:
-			Real W0_, inv_sigma0_;
+
+			template <class ExecutionPolicy>
+			inline void interaction(const ExecutionPolicy &execution_policy, size_t index_i, Real dt = 0.0);
+
+			inline void interaction(const ParallelUnsequencedPolicy &parallel_unsequenced_policy, size_t index_i, Real dt = 0.0);
+
+		protected:
+			Real W0_,
+				inv_sigma0_;
 		};
 
 		/**
@@ -315,6 +313,8 @@
 			template <class ExecutionPolicy>
 			inline void interaction(const ExecutionPolicy &execution_policy, size_t index_i, Real dt = 0.0);
 
+			inline void interaction(const ParallelUnsequencedPolicy &parallel_unsequenced_policy, size_t index_i, Real dt = 0.0);
+
 			void update(size_t index_i, Real dt = 0.0);
 
 		protected:
@@ -341,6 +341,8 @@
 			template <class ExecutionPolicy>
 			inline void interaction(const ExecutionPolicy &execution_policy, size_t index_i, Real dt = 0.0);
 
+			inline void interaction(const ParallelUnsequencedPolicy &parallel_unsequenced_policy, size_t index_i, Real dt = 0.0);
+
 			void update(size_t index_i, Real dt = 0.0);
 
 		protected:
