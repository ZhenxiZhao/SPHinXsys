--- conflicted
+++ resolved
@@ -88,34 +88,10 @@
 			explicit DensitySummationInner(BaseInnerRelation &inner_relation);
 			virtual ~DensitySummationInner(){};
 
-<<<<<<< HEAD
-			inline void interaction(const UnsequencedPolicy &unsequenced_policy, size_t index_i, Real dt = 0.0)
-			{
-				Neighborhood &ngh = inner_configuration_[index_i];
-
-				RealX x_sigma(0.0);
-				size_t floor_size = ngh.current_size_ - ngh.current_size_ % XsimdSize;
-				for (size_t n = 0; n < floor_size; n += XsimdSize)
-				{
-					x_sigma += loadRealX(&ngh.W_ij_[n]);
-				}
-
-				Real sigma = W0_ + reduceRealX(x_sigma);
-				for (size_t n = floor_size; n != ngh.current_size_; ++n)
-					sigma += ngh.W_ij_[n];
-
-				rho_sum_[index_i] = sigma * rho0_ * inv_sigma0_;
-			};
-
-			template <class ExecutionPolicy>
-			inline void interaction(const ExecutionPolicy &execution_policy, size_t index_i, Real dt = 0.0);
-=======
-			inline void interaction(size_t index_i, Real dt = 0.0);
->>>>>>> 339cd346
-
-		protected:
-			Real W0_,
-				inv_sigma0_;
+			inline void interaction(size_t index_i, Real dt = 0.0);
+
+		protected:
+			Real W0_, inv_sigma0_;
 		};
 
 		/**
@@ -326,8 +302,6 @@
 
 			inline void interaction(size_t index_i, Real dt = 0.0);
 
-			inline void interaction(const UnsequencedPolicy &unsequenced_policy, size_t index_i, Real dt = 0.0);
-
 			void update(size_t index_i, Real dt = 0.0);
 
 		protected:
@@ -353,8 +327,6 @@
 
 			inline void interaction(size_t index_i, Real dt = 0.0);
 
-			inline void interaction(const UnsequencedPolicy &unsequenced_policy, size_t index_i, Real dt = 0.0);
-
 			void update(size_t index_i, Real dt = 0.0);
 
 		protected:
