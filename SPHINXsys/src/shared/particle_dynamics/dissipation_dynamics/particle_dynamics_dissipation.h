--- conflicted
+++ resolved
@@ -126,26 +126,6 @@
 		void interaction(size_t index_i, Real dt = 0.0);
 
 	protected:
-<<<<<<< HEAD
-		StdLargeVec<Real> &eta_; /**< variable damping coefficient */
-	};
-
-	/**
-	 * @class DampingCoefficientEvolution
-	 * @brief Only works for scalar variable and coefficient. 
-	 * TODO: to be generalized for different data type
-	 */
-	class DampingCoefficientEvolution : public LocalDynamics, public DissipationDataInner
-	{
-	public:
-		DampingCoefficientEvolution(BaseInnerRelation &inner_relation, 
-		const std::string &variable_name, const std::string &coefficient_name);
-		virtual ~DampingCoefficientEvolution(){};
-		void interaction(size_t index_i, Real dt);
-		  
-	protected:
-=======
->>>>>>> 45d68fa0
 		StdLargeVec<Real> &Vol_, &mass_;
 		StdLargeVec<DataType> &variable_;
 	};
