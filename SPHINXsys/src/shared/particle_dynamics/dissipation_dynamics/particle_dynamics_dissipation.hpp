--- conflicted
+++ resolved
@@ -22,11 +22,7 @@
 		Real Vol_i = Vol_[index_i];
 		Real mass_i = mass_[index_i];
 		VariableType &variable_i = variable_[index_i];
-<<<<<<< HEAD
-		ErrorAndParameters<VariableType> error_and_parameters();
-=======
 		ErrorAndParameters<VariableType> error_and_parameters;
->>>>>>> 01d588b7
 		Neighborhood &inner_neighborhood = inner_configuration_[index_i];
 		for (size_t n = 0; n != inner_neighborhood.current_size_; ++n)
 		{
