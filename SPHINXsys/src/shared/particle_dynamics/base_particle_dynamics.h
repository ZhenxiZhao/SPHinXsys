/* -------------------------------------------------------------------------*
 *								SPHinXsys									*
 * -------------------------------------------------------------------------*
 * SPHinXsys (pronunciation: s'finksis) is an acronym from Smoothed Particle*
 * Hydrodynamics for industrial compleX systems. It provides C++ APIs for	*
 * physical accurate simulation and aims to model coupled industrial dynamic*
 * systems including fluid, solid, multi-body dynamics and beyond with SPH	*
 * (smoothed particle hydrodynamics), a meshless computational method using	*
 * particle discretization.													*
 *																			*
 * SPHinXsys is partially funded by German Research Foundation				*
 * (Deutsche Forschungsgemeinschaft) DFG HU1527/6-1, HU1527/10-1,			*
 *  HU1527/12-1 and HU1527/12-4													*
 *                                                                          *
 * Portions copyright (c) 2017-2022 Technical University of Munich and		*
 * the authors' affiliations.												*
 *                                                                          *
 * Licensed under the Apache License, Version 2.0 (the "License"); you may  *
 * not use this file except in compliance with the License. You may obtain a*
 * copy of the License at http://www.apache.org/licenses/LICENSE-2.0.       *
 *                                                                          *
 * ------------------------------------------------------------------------*/
/**
<<<<<<< HEAD
 * @file 	base_particle_dynamics.h
 * @brief 	This is for the base classes of particle dynamics, which describe the
 * 			interaction between particles. These interactions are used to define  
 *			differential operators for surface forces or fluxes in continuum mechanics
 * @author	Chi ZHang and Xiangyu Hu
=======
 * @file base_particle_dynamics.h
 * @brief This is for the base classes of particle dynamics, which describe the
 * interaction between particles. These interactions are used to define
 * differential operators for surface forces or fluxes in continuum mechanics
 * @author  Xiangyu Hu, Luhui Han and Chi Zhang
>>>>>>> 2ca51cfb
 */

#ifndef BASE_PARTICLE_DYNAMICS_H
#define BASE_PARTICLE_DYNAMICS_H

#include "base_data_package.h"
#include "sph_data_containers.h"
#include "neighborhood.h"
#include "all_body_relations.h"
#include "base_body.h"

#include <functional>

using namespace std::placeholders;

namespace SPH
{
	/**
	 * @class GlobalStaticVariables
	 * @brief A place to put all global variables
	 */
	class GlobalStaticVariables
	{
	public:
		explicit GlobalStaticVariables(){};
		virtual ~GlobalStaticVariables(){};

		/** the physical time is global value for all dynamics */
		static Real physical_time_;
	};

	/**
	 * @class BaseDynamics
	 * @brief The base class for all dynamics
	 * This class contains only the interface functions available
	 * for all dynamics. An specific implementation should be realized.
	 */
	template <class ReturnType = void>
	class BaseDynamics : public GlobalStaticVariables
	{
	public:
		BaseDynamics(){};
		virtual ~BaseDynamics(){};

		/** There are only functions can be called from outside,
		 * for sequential, parallel and possible other type of execution. */
		virtual ReturnType exec(Real dt = 0.0) = 0;
		virtual ReturnType parallel_exec(Real dt = 0.0) = 0;
	};

	/**
	 * @class DataDelegateBase
	 * @brief empty base class mixin template.
	 */
	class DataDelegateEmptyBase
	{
	public:
		explicit DataDelegateEmptyBase(SPHBody &sph_body){};
		virtual ~DataDelegateEmptyBase(){};
	};

	/**
	 * @class DataDelegateSimple
	 * @brief prepare data for simple particle dynamics.
	 */
	template <class ParticlesType = BaseParticles>
	class DataDelegateSimple
	{
	public:
		explicit DataDelegateSimple(SPHBody &sph_body)
			: particles_(DynamicCast<ParticlesType>(this, &sph_body.getBaseParticles())),
			  sorted_id_(sph_body.getBaseParticles().sorted_id_),
			  unsorted_id_(sph_body.getBaseParticles().unsorted_id_){};
		virtual ~DataDelegateSimple(){};
		ParticlesType *getParticles() { return particles_; };

	protected:
		ParticlesType *particles_;
		StdLargeVec<size_t> &sorted_id_;
		StdLargeVec<size_t> &unsorted_id_;
	};

	/**
	 * @class DataDelegateInner
	 * @brief prepare data for inner particle dynamics
	 */
	template <class ParticlesType = BaseParticles,
			  class BaseDataDelegateType = DataDelegateSimple<ParticlesType>>
	class DataDelegateInner : public BaseDataDelegateType
	{
	public:
		explicit DataDelegateInner(BaseInnerRelation &body_inner_relation)
			: BaseDataDelegateType(body_inner_relation.sph_body_),
			  inner_configuration_(body_inner_relation.inner_configuration_){};
		virtual ~DataDelegateInner(){};

	protected:
		/** inner configuration of the designated body */
		ParticleConfiguration &inner_configuration_;
	};

	/**
	 * @class DataDelegateContact
	 * @brief prepare data for contact particle dynamics
	 */
	template <class ParticlesType = BaseParticles,
			  class ContactParticlesType = BaseParticles,
			  class BaseDataDelegateType = DataDelegateSimple<ParticlesType>>
	class DataDelegateContact : public BaseDataDelegateType
	{
	public:
		explicit DataDelegateContact(BaseContactRelation &body_contact_relation);
		virtual ~DataDelegateContact(){};
		void addExtraContactRelation(SPHBody &this_body, BaseContactRelation &extra_contact_relation);

	protected:
		SPHBodyVector contact_bodies_;
		StdVec<ContactParticlesType *> contact_particles_;
		/** Configurations for particle interaction between bodies. */
		StdVec<ParticleConfiguration *> contact_configuration_;
	};

	/**
	 * @class DataDelegateComplex
	 * @brief prepare data for complex particle dynamics
	 */
	template <class ParticlesType = BaseParticles,
			  class ContactParticlesType = BaseParticles>
	class DataDelegateComplex : public DataDelegateInner<ParticlesType>,
								public DataDelegateContact<ParticlesType, ContactParticlesType, DataDelegateEmptyBase>
	{
	public:
		explicit DataDelegateComplex(ComplexRelation &body_complex_relation)
			: DataDelegateInner<ParticlesType>(body_complex_relation.inner_relation_),
			  DataDelegateContact<ParticlesType, ContactParticlesType, DataDelegateEmptyBase>(body_complex_relation.contact_relation_){};
		virtual ~DataDelegateComplex(){};
	};

	/**
	 * @class BaseInteractionComplex
	 * @brief Abstract base class for general complex interaction dynamics
	 */
	template <class InteractionInnerType, class ContactDataType>
	class BaseInteractionComplex : public InteractionInnerType, public ContactDataType
	{
	public:
		// template for different combination of constructing body relations
		template <typename... Args>
		BaseInteractionComplex(BaseContactRelation &contact_relation,
									   BaseInnerRelation &inner_relation, Args &&...args)
			: InteractionInnerType(inner_relation, std::forward<Args>(args)...),
			  ContactDataType(contact_relation){};
		template <typename... Args>
		BaseInteractionComplex(ComplexRelation &complex_relation, Args &&...args)
			: BaseInteractionComplex(complex_relation.contact_relation_,
											 complex_relation.inner_relation_, std::forward<Args>(args)...){};
		template <typename... Args>
		BaseInteractionComplex(BaseContactRelation &extra_contact_relation,
									   ComplexRelation &complex_relation, Args &&...args)
			: BaseInteractionComplex(complex_relation, std::forward<Args>(args)...)
		{
			this->addExtraContactRelation(this->sph_body_, extra_contact_relation);
		};
		virtual ~BaseInteractionComplex(){};
	};
}
#endif // BASE_PARTICLE_DYNAMICS_H<|MERGE_RESOLUTION|>--- conflicted
+++ resolved
@@ -10,7 +10,7 @@
  *																			*
  * SPHinXsys is partially funded by German Research Foundation				*
  * (Deutsche Forschungsgemeinschaft) DFG HU1527/6-1, HU1527/10-1,			*
- *  HU1527/12-1 and HU1527/12-4													*
+ *  HU1527/12-1 and HU1527/12-4												*
  *                                                                          *
  * Portions copyright (c) 2017-2022 Technical University of Munich and		*
  * the authors' affiliations.												*
@@ -21,19 +21,11 @@
  *                                                                          *
  * ------------------------------------------------------------------------*/
 /**
-<<<<<<< HEAD
  * @file 	base_particle_dynamics.h
  * @brief 	This is for the base classes of particle dynamics, which describe the
  * 			interaction between particles. These interactions are used to define  
  *			differential operators for surface forces or fluxes in continuum mechanics
  * @author	Chi ZHang and Xiangyu Hu
-=======
- * @file base_particle_dynamics.h
- * @brief This is for the base classes of particle dynamics, which describe the
- * interaction between particles. These interactions are used to define
- * differential operators for surface forces or fluxes in continuum mechanics
- * @author  Xiangyu Hu, Luhui Han and Chi Zhang
->>>>>>> 2ca51cfb
  */
 
 #ifndef BASE_PARTICLE_DYNAMICS_H
