/* -------------------------------------------------------------------------*
 *								SPHinXsys									*
 * -------------------------------------------------------------------------*
 * SPHinXsys (pronunciation: s'finksis) is an acronym from Smoothed Particle*
 * Hydrodynamics for industrial compleX systems. It provides C++ APIs for	*
 * physical accurate simulation and aims to model coupled industrial dynamic*
 * systems including fluid, solid, multi-body dynamics and beyond with SPH	*
 * (smoothed particle hydrodynamics), a meshless computational method using	*
 * particle discretization.													*
 *																			*
 * SPHinXsys is partially funded by German Research Foundation				*
 * (Deutsche Forschungsgemeinschaft) DFG HU1527/6-1, HU1527/10-1,			*
 *  HU1527/12-1 and HU1527/12-4													*
 *                                                                          *
 * Portions copyright (c) 2017-2022 Technical University of Munich and		*
 * the authors' affiliations.												*
 *                                                                          *
 * Licensed under the Apache License, Version 2.0 (the "License"); you may  *
 * not use this file except in compliance with the License. You may obtain a*
 * copy of the License at http://www.apache.org/licenses/LICENSE-2.0.       *
 *                                                                          *
 * ------------------------------------------------------------------------*/
/**
 * @file 	cell_linked_list.hpp
 * @brief 	Here gives the classes for managing cell linked lists. This is the basic class
 * 			for building the particle configurations.
 * @details The cell linked list saves for each body a list of particles
 * 			located within the cell.
 * @author	Chi ZHang, Yongchuan and Xiangyu Hu
 */

#pragma once

#include "base_particles.h"
#include "cell_linked_list.h"
#include "particle_iterators.h"
#include "mesh_iterators.hpp"

namespace SPH
{
	//=================================================================================================//
	template <class DynamicsRange, typename GetSearchDepth, typename GetNeighborRelation>
	void CellLinkedList::searchNeighborsByParticles(
		DynamicsRange &dynamics_range, ParticleConfiguration &particle_configuration,
		GetSearchDepth &get_search_depth, GetNeighborRelation &get_neighbor_relation)
	{
		StdLargeVec<Vecd> &pos = dynamics_range.getBaseParticles().pos_;
		particle_for(execution::par, dynamics_range.LoopRange(),
					 [&](size_t index_i)
					 {
						 int search_depth = get_search_depth(index_i);
						 Vecu target_cell_index = CellIndexFromPosition(pos[index_i]);
						 int i = (int)target_cell_index[0];
						 int j = (int)target_cell_index[1];

<<<<<<< HEAD
				Neighborhood &neighborhood = particle_configuration[index_i];
				mesh_for_each(
					Vec2i(SMAX(i - search_depth, 0), SMAX(j - search_depth, 0)),
					Vec2i(SMIN(i + search_depth + 1, (int)number_of_cells_[0]),
						  SMIN(j + search_depth + 1, (int)number_of_cells_[1])),
					[&](int l, int m)
					{
						ListDataVector &target_particles = cell_data_lists_[l][m];
						for (const ListData &list_data : target_particles)
						{
							get_neighbor_relation(neighborhood, pos[index_i], index_i, list_data);
						}
					});
				neighborhood.loadBatches();
			});
=======
						 Neighborhood &neighborhood = particle_configuration[index_i];
						 mesh_for_each(
							 Vec2i(SMAX(i - search_depth, 0), SMAX(j - search_depth, 0)),
							 Vec2i(SMIN(i + search_depth + 1, (int)number_of_cells_[0]),
								   SMIN(j + search_depth + 1, (int)number_of_cells_[1])),
							 [&](int l, int m)
							 {
								 ListDataVector &target_particles = cell_data_lists_[l][m];
								 for (const ListData &list_data : target_particles)
								 {
									 get_neighbor_relation(neighborhood, pos[index_i], index_i, list_data);
								 }
							 });
					 });
>>>>>>> 201b45d7
	}
	//=================================================================================================//
}<|MERGE_RESOLUTION|>--- conflicted
+++ resolved
@@ -53,23 +53,6 @@
 						 int i = (int)target_cell_index[0];
 						 int j = (int)target_cell_index[1];
 
-<<<<<<< HEAD
-				Neighborhood &neighborhood = particle_configuration[index_i];
-				mesh_for_each(
-					Vec2i(SMAX(i - search_depth, 0), SMAX(j - search_depth, 0)),
-					Vec2i(SMIN(i + search_depth + 1, (int)number_of_cells_[0]),
-						  SMIN(j + search_depth + 1, (int)number_of_cells_[1])),
-					[&](int l, int m)
-					{
-						ListDataVector &target_particles = cell_data_lists_[l][m];
-						for (const ListData &list_data : target_particles)
-						{
-							get_neighbor_relation(neighborhood, pos[index_i], index_i, list_data);
-						}
-					});
-				neighborhood.loadBatches();
-			});
-=======
 						 Neighborhood &neighborhood = particle_configuration[index_i];
 						 mesh_for_each(
 							 Vec2i(SMAX(i - search_depth, 0), SMAX(j - search_depth, 0)),
@@ -83,8 +66,8 @@
 									 get_neighbor_relation(neighborhood, pos[index_i], index_i, list_data);
 								 }
 							 });
+						 neighborhood.loadBatches();
 					 });
->>>>>>> 201b45d7
 	}
 	//=================================================================================================//
 }