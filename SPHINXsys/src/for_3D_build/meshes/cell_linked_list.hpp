--- conflicted
+++ resolved
@@ -55,24 +55,6 @@
 						 int j = (int)target_cell_index[1];
 						 int k = (int)target_cell_index[2];
 
-<<<<<<< HEAD
-				Neighborhood &neighborhood = particle_configuration[index_i];
-				mesh_for_each(
-					Vec3i(SMAX(i - search_depth, 0), SMAX(j - search_depth, 0), SMAX(k - search_depth, 0)),
-					Vec3i(SMIN(i + search_depth + 1, (int)number_of_cells_[0]),
-						  SMIN(j + search_depth + 1, (int)number_of_cells_[1]),
-						  SMIN(k + search_depth + 1, (int)number_of_cells_[2])),
-					[&](int l, int m, int n)
-					{
-						ListDataVector &target_particles = cell_data_lists_[l][m][n];
-						for (const ListData &list_data : target_particles)
-						{
-							get_neighbor_relation(neighborhood, pos[index_i], index_i, list_data);
-						}
-					});
-				neighborhood.loadBatches();
-			});
-=======
 						 Neighborhood &neighborhood = particle_configuration[index_i];
 						 mesh_for_each(
 							 Vec3i(SMAX(i - search_depth, 0), SMAX(j - search_depth, 0), SMAX(k - search_depth, 0)),
@@ -87,8 +69,8 @@
 									 get_neighbor_relation(neighborhood, pos[index_i], index_i, list_data);
 								 }
 							 });
+						 neighborhood.loadBatches();
 					 });
->>>>>>> 201b45d7
 	}
 	//=================================================================================================//
 }