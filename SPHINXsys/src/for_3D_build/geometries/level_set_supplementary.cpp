--- conflicted
+++ resolved
@@ -9,201 +9,6 @@
 namespace SPH
 {
 	//=================================================================================================//
-<<<<<<< HEAD
-	void LevelSetDataPackage::initializeSingularData(Real far_field_level_set)
-	{
-		for (int i = 0; i != PackageSize(); ++i)
-			for (int j = 0; j != PackageSize(); ++j)
-				for (int k = 0; k != PackageSize(); ++k)
-				{
-					phi_[i][j][k] = far_field_level_set;
-					phi_gradient_[i][j][k] = Vecd::Ones();
-					kernel_weight_[i][j][k] = far_field_level_set < 0.0 ? 0 : 1.0;
-					kernel_gradient_[i][j][k] = Vecd::Zero();
-					near_interface_id_[i][j][k] = far_field_level_set < 0.0 ? -2 : 2;
-				}
-	}
-	//=================================================================================================//
-	void LevelSetDataPackage::initializeBasicData(Shape &shape)
-	{
-		for (int i = 0; i != PackageSize(); ++i)
-			for (int j = 0; j != PackageSize(); ++j)
-				for (int k = 0; k != PackageSize(); ++k)
-				{
-					Vecd position = DataLowerBound() + Vecd(i, j, k) * grid_spacing_;
-					phi_[i][j][k] = shape.findSignedDistance(position);
-					near_interface_id_[i][j][k] = phi_[i][j][k] < 0.0 ? -2 : 2;
-				}
-	}
-	//=================================================================================================//
-	void LevelSetDataPackage::computeKernelIntegrals(LevelSet &level_set)
-	{
-		for (int i = 0; i != PackageSize(); ++i)
-			for (int j = 0; j != PackageSize(); ++j)
-				for (int k = 0; k != PackageSize(); ++k)
-				{
-					Vecd position = DataLowerBound() + Vecd(i, j, k) * grid_spacing_;
-					kernel_weight_[i][j][k] = level_set.computeKernelIntegral(position);
-					kernel_gradient_[i][j][k] = level_set.computeKernelGradientIntegral(position);
-				}
-	}
-	//=================================================================================================//
-	void LevelSetDataPackage::stepReinitialization()
-	{
-		for (int i = AddressBufferWidth(); i != OperationUpperBound(); ++i)
-			for (int j = AddressBufferWidth(); j != OperationUpperBound(); ++j)
-				for (int k = AddressBufferWidth(); k != OperationUpperBound(); ++k)
-				{
-					// only reinitialize non cut cells
-					if (*near_interface_id_addrs_[i][j][k] != 0)
-					{
-						Real phi_0 = *phi_addrs_[i][j][k];
-						Real s = phi_0 / sqrt(phi_0 * phi_0 + grid_spacing_ * grid_spacing_);
-						// x direction
-						Real dv_xp = (*phi_addrs_[i + 1][j][k] - phi_0);
-						Real dv_xn = (phi_0 - *phi_addrs_[i - 1][j][k]);
-						Real dv_x = dv_xp;
-						if (s * dv_xp >= 0.0 && s * dv_xn >= 0.0)
-							dv_x = dv_xn;
-						if (s * dv_xp <= 0.0 && s * dv_xn <= 0.0)
-							dv_x = dv_xp;
-						if (s * dv_xp > 0.0 && s * dv_xn < 0.0)
-							dv_x = 0.0;
-						if (s * dv_xp < 0.0 && s * dv_xn > 0.0)
-						{
-							Real ss = s * (fabs(dv_xp) - fabs(dv_xn)) / (dv_xp - dv_xn);
-							if (ss > 0.0)
-								dv_x = dv_xn;
-						}
-						// y direction
-						Real dv_yp = (*phi_addrs_[i][j + 1][k] - phi_0);
-						Real dv_yn = (phi_0 - *phi_addrs_[i][j - 1][k]);
-						Real dv_y = dv_yp;
-						if (s * dv_yp >= 0.0 && s * dv_yn >= 0.0)
-							dv_y = dv_yn;
-						if (s * dv_yp <= 0.0 && s * dv_yn <= 0.0)
-							dv_y = dv_yp;
-						if (s * dv_yp > 0.0 && s * dv_yn < 0.0)
-							dv_y = 0.0;
-						if (s * dv_yp < 0.0 && s * dv_yn > 0.0)
-						{
-							Real ss = s * (fabs(dv_yp) - fabs(dv_yn)) / (dv_yp - dv_yn);
-							if (ss > 0.0)
-								dv_y = dv_yn;
-						}
-						// z direction
-						Real dv_zp = (*phi_addrs_[i][j][k + 1] - phi_0);
-						Real dv_zn = (phi_0 - *phi_addrs_[i][j][k - 1]);
-						Real dv_z = dv_zp;
-						if (s * dv_zp >= 0.0 && s * dv_zn >= 0.0)
-							dv_z = dv_zn;
-						if (s * dv_zp <= 0.0 && s * dv_zn <= 0.0)
-							dv_z = dv_zp;
-						if (s * dv_zp > 0.0 && s * dv_zn < 0.0)
-							dv_z = 0.0;
-						if (s * dv_zp < 0.0 && s * dv_zn > 0.0)
-						{
-							Real ss = s * (fabs(dv_zp) - fabs(dv_zn)) / (dv_zp - dv_zn);
-							if (ss > 0.0)
-								dv_z = dv_zn;
-						}
-						// time stepping
-						*phi_addrs_[i][j][k] -=
-							0.3 * s * (sqrt(dv_x * dv_x + dv_y * dv_y + dv_z * dv_z) - grid_spacing_);
-					}
-				}
-	}
-	//=================================================================================================//
-	void LevelSetDataPackage::stepDiffusionLevelSetSign()
-	{
-		for (int i = AddressBufferWidth(); i != OperationUpperBound(); ++i)
-			for (int j = AddressBufferWidth(); j != OperationUpperBound(); ++j)
-				for (int k = AddressBufferWidth(); k != OperationUpperBound(); ++k)
-				{
-					// near interface cells are not considered
-					if (abs(*near_interface_id_addrs_[i][j][k]) > 1)
-					{
-						Real phi_0 = *phi_addrs_[i][j][k];
-						for (int l = -1; l != 2; ++l)
-							for (int m = -1; m != 2; ++m)
-								for (int n = -1; n != 2; ++n)
-								{
-									int index_x = i + l;
-									int index_y = j + m;
-									int index_z = k + n;
-									int near_interface_id = *near_interface_id_addrs_[index_x][index_y][index_z];
-									if (abs(near_interface_id) == 1)
-									{
-										*near_interface_id_addrs_[i][j][k] = near_interface_id;
-										*phi_addrs_[i][j][k] = near_interface_id == 1 ? fabs(phi_0) : -fabs(phi_0);
-										break;
-									}
-								}
-					}
-				}
-	}
-	//=================================================================================================//
-	void LevelSetDataPackage::markNearInterface(Real small_shift_factor)
-	{
-		Real small_shift = small_shift_factor * grid_spacing_;
-		// corner averages, note that the first row and first column are not used
-		PackageTemporaryData<Real> corner_averages;
-		for (int i = 1; i != AddressSize(); ++i)
-			for (int j = 1; j != AddressSize(); ++j)
-				for (int k = 1; k != AddressSize(); ++k)
-				{
-					corner_averages[i][j][k] = CornerAverage(phi_addrs_, Veci(i, j, k), Veci(-1, -1, -1));
-				}
-
-		for (int i = AddressBufferWidth(); i != OperationUpperBound(); ++i)
-			for (int j = AddressBufferWidth(); j != OperationUpperBound(); ++j)
-				for (int k = AddressBufferWidth(); k != OperationUpperBound(); ++k)
-				{
-					// first assume far cells
-					Real phi_0 = *phi_addrs_[i][j][k];
-					int near_interface_id = phi_0 > 0.0 ? 2 : -2;
-
-					if (fabs(phi_0) < small_shift)
-					{
-						Real phi_average_0 = corner_averages[i][j][k];
-						// find inner and outer cut cells
-						for (int l = 0; l != 2; ++l)
-							for (int m = 0; m != 2; ++m)
-								for (int n = 0; n != 2; ++n)
-								{
-									int index_x = i + l;
-									int index_y = j + m;
-									int index_z = k + n;
-									Real phi_average = corner_averages[index_x][index_y][index_z];
-									if ((phi_average_0 - small_shift) * (phi_average - small_shift) < 0.0)
-										near_interface_id = 1;
-									if ((phi_average_0 + small_shift) * (phi_average + small_shift) < 0.0)
-										near_interface_id = -1;
-								}
-						// find zero cut cells
-						for (int l = 0; l != 2; ++l)
-							for (int m = 0; m != 2; ++m)
-								for (int n = 0; n != 2; ++n)
-								{
-									int index_x = i + l;
-									int index_y = j + m;
-									int index_z = k + n;
-									Real phi_average = corner_averages[index_x][index_y][index_z];
-									if (phi_average_0 * phi_average < 0.0)
-										near_interface_id = 0;
-								}
-						// find cells between cut cells
-						if (fabs(phi_0) < small_shift && abs(near_interface_id) != 1)
-							near_interface_id = 0;
-					}
-
-					// assign this is to package
-					*near_interface_id_addrs_[i][j][k] = near_interface_id;
-				}
-	}
-	//=================================================================================================//
-=======
->>>>>>> d8f73ef3
 	LevelSet::LevelSet(BoundingBox tentative_bounds, Real data_spacing,
 					   Shape &shape, SPHAdaptation &sph_adaptation)
 		: LevelSet(tentative_bounds, data_spacing, 4, shape, sph_adaptation)
@@ -303,17 +108,8 @@
 										*near_interface_id_addrs[i][j][k] = near_interface_id;
 										*phi_addrs[i][j][k] = near_interface_id == 1 ? fabs(phi_0) : -fabs(phi_0);
 									}
-<<<<<<< HEAD
-							*core_data_pkg->phi_addrs_[i][j][k] = -min_distance_p;
-							/** This immediate switch of near interface id
-							 * does not intervening with the identification of unresolved interface
-							 * based on the assumption that positive false_and negative bands are not close to each other.
-							  */
-							*core_data_pkg->near_interface_id_addrs_[i][j][k] = -1;
-=======
 									return is_found;
 								});
->>>>>>> d8f73ef3
 						}
 					});
 			});
@@ -334,32 +130,6 @@
 						// only reinitialize non cut cells
 						if (*near_interface_id_addrs_[i][j][k] != 0)
 						{
-<<<<<<< HEAD
-							Real min_distance_n = 5.0 * data_spacing_;
-							for (int x = -4; x != 5; ++x)
-								for (int y = -4; y != 5; ++y)
-									for (int z = -4; z != 5; ++z)
-									{
-										std::pair<int, int> x_pair = CellShiftAndDataIndex(i + x);
-										std::pair<int, int> y_pair = CellShiftAndDataIndex(j + y);
-										std::pair<int, int> z_pair = CellShiftAndDataIndex(k + z);
-										LevelSetDataPackage *neighbor_pkg = data_pkg_addrs_[l + x_pair.first][m + y_pair.first][n + z_pair.first];
-										int neighbor_near_interface_id = neighbor_pkg->near_interface_id_[x_pair.second][y_pair.second][z_pair.second];
-										if (neighbor_near_interface_id <= -1)
-										{
-											Real phi_n_ = neighbor_pkg->phi_[x_pair.second][y_pair.second][z_pair.second];
-											Vecd norm_to_face = neighbor_pkg->phi_gradient_[x_pair.second][y_pair.second][z_pair.second];
-											norm_to_face /= norm_to_face.norm() + TinyReal;
-											min_distance_n = SMIN(min_distance_n, (Vecd((Real)x, (Real)y, Real(z)) * data_spacing_ - phi_n_ * norm_to_face).norm());
-										}
-									}
-							*core_data_pkg->phi_addrs_[i][j][k] = min_distance_n;
-							/** This immediate switch of near interface id
-							 * does not intervening with the identification of unresolved interface
-							 * based on the assumption that positive false_and negative bands are not close to each other. 
-							 */
-							*core_data_pkg->near_interface_id_addrs_[i][j][k] = 1;
-=======
 							Real phi_0 = *phi_addrs[i][j][k];
 							Real sign = phi_0 / sqrt(phi_0 * phi_0 + data_spacing_ * data_spacing_);
 							Real dv_x = upwindDifference(sign, *phi_addrs[i + 1][j][k] - phi_0, phi_0 - *phi_addrs[i - 1][j][k]);
@@ -418,7 +188,6 @@
 									if (phi_average_0 * phi_average < 0.0)
 										near_interface_id = 0;
 								});
->>>>>>> d8f73ef3
 						}
 						// assign this is to package
 						*near_interface_id_addrs[i][j][k] = near_interface_id;
@@ -525,107 +294,8 @@
 	void LevelSet::writeMeshFieldToPlt(std::ofstream &output_file)
 	{
 		Vecu number_of_operation = global_mesh_.NumberOfGridPoints();
-
-		output_file << "\n";
-		output_file << "title='View'"
-					<< "\n";
-		output_file << "variables= "
-					<< "x, "
-					<< "y, "
-					<< "z, "
-					<< "phi, "
-					<< "n_x, "
-					<< "n_y, "
-					<< "n_z "
-					<< "\n";
-		output_file << "zone i=" << number_of_operation[0] << "  j=" << number_of_operation[1] << "  k=" << number_of_operation[2]
-					<< "  DATAPACKING=BLOCK  SOLUTIONTIME=" << 0 << "\n";
-
-		for (size_t k = 0; k != number_of_operation[2]; ++k)
-			for (size_t j = 0; j != number_of_operation[1]; ++j)
-			{
-				for (size_t i = 0; i != number_of_operation[0]; ++i)
-				{
-					Vecd data_position = global_mesh_.GridPositionFromIndex(Vecu(i, j, k));
-					output_file << data_position[0] << " ";
-				}
-				output_file << " \n";
-			}
-
-		for (size_t k = 0; k != number_of_operation[2]; ++k)
-			for (size_t j = 0; j != number_of_operation[1]; ++j)
-			{
-				for (size_t i = 0; i != number_of_operation[0]; ++i)
-				{
-					Vecd data_position = global_mesh_.GridPositionFromIndex(Vecu(i, j, k));
-					output_file << data_position[1] << " ";
-				}
-				output_file << " \n";
-			}
-
-		for (size_t k = 0; k != number_of_operation[2]; ++k)
-			for (size_t j = 0; j != number_of_operation[1]; ++j)
-			{
-				for (size_t i = 0; i != number_of_operation[0]; ++i)
-				{
-					Vecd data_position = global_mesh_.GridPositionFromIndex(Vecu(i, j, k));
-					output_file << data_position[2] << " ";
-				}
-				output_file << " \n";
-			}
-
-		for (size_t k = 0; k != number_of_operation[2]; ++k)
-			for (size_t j = 0; j != number_of_operation[1]; ++j)
-			{
-				for (size_t i = 0; i != number_of_operation[0]; ++i)
-				{
-					output_file << DataValueFromGlobalIndex(phi_, Vecu(i, j, k))
-								<< " ";
-				}
-				output_file << " \n";
-			}
-
-		for (size_t k = 0; k != number_of_operation[2]; ++k)
-			for (size_t j = 0; j != number_of_operation[1]; ++j)
-			{
-				for (size_t i = 0; i != number_of_operation[0]; ++i)
-				{
-					output_file << DataValueFromGlobalIndex(phi_gradient_, Vecu(i, j, k))[0]
-								<< " ";
-				}
-				output_file << " \n";
-			}
-
-		for (size_t k = 0; k != number_of_operation[2]; ++k)
-			for (size_t j = 0; j != number_of_operation[1]; ++j)
-			{
-				for (size_t i = 0; i != number_of_operation[0]; ++i)
-				{
-					output_file << DataValueFromGlobalIndex(phi_gradient_, Vecu(i, j, k))[1]
-								<< " ";
-				}
-				output_file << " \n";
-			}
-
-		for (size_t k = 0; k != number_of_operation[2]; ++k)
-			for (size_t j = 0; j != number_of_operation[1]; ++j)
-			{
-				for (size_t i = 0; i != number_of_operation[0]; ++i)
-				{
-					output_file << DataValueFromGlobalIndex(phi_gradient_, Vecu(i, j, k))[2]
-								<< " ";
-				}
-				output_file << " \n";
-			}
-
-		for (size_t k = 0; k != number_of_operation[2]; ++k)
-			for (size_t j = 0; j != number_of_operation[1]; ++j)
-			{
-				for (size_t i = 0; i != number_of_operation[0]; ++i)
-				{
 					output_file << DataValueFromGlobalIndex(near_interface_id_, Vecu(i, j, k))
 								<< " ";
-				}
 				output_file << " \n";
 			}
 	}
